package com.datahub.event.hook;

import com.linkedin.mxe.PlatformEvent;
import javax.annotation.Nonnull;

/**
 * Custom hook which is invoked on receiving a new {@link PlatformEvent} event.
 *
 * <p>The semantics of this hook are currently "at most once". That is, the hook will not be called
 * with the same message. In the future, we intend to migrate to "at least once" semantics, meaning
 * that the hook will be responsible for implementing idempotency.
 */
public interface PlatformEventHook {

  /** Initialize the hook */
  default void init() {}

<<<<<<< HEAD
  /**
   * Return whether the hook is enabled or not. If not enabled, the below invoke method is not triggered
   */
  default boolean isEnabled() {
    return true;
  }

  /**
   * Invoke the hook when a PlatformEvent is received
   */
=======
  /** Invoke the hook when a PlatformEvent is received */
>>>>>>> 159a013b
  void invoke(@Nonnull PlatformEvent event);
}<|MERGE_RESOLUTION|>--- conflicted
+++ resolved
@@ -15,7 +15,6 @@
   /** Initialize the hook */
   default void init() {}
 
-<<<<<<< HEAD
   /**
    * Return whether the hook is enabled or not. If not enabled, the below invoke method is not triggered
    */
@@ -26,8 +25,5 @@
   /**
    * Invoke the hook when a PlatformEvent is received
    */
-=======
-  /** Invoke the hook when a PlatformEvent is received */
->>>>>>> 159a013b
   void invoke(@Nonnull PlatformEvent event);
 }