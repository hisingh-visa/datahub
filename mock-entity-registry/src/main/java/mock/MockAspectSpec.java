package mock;

import com.linkedin.data.schema.RecordDataSchema;
import com.linkedin.data.template.RecordTemplate;
import com.linkedin.metadata.models.AspectSpec;
import com.linkedin.metadata.models.RelationshipFieldSpec;
import com.linkedin.metadata.models.SearchScoreFieldSpec;
import com.linkedin.metadata.models.SearchableFieldSpec;
import com.linkedin.metadata.models.TimeseriesFieldCollectionSpec;
import com.linkedin.metadata.models.TimeseriesFieldSpec;
import com.linkedin.metadata.models.annotation.AspectAnnotation;

import java.util.Collections;
import java.util.List;
import javax.annotation.Nonnull;

public class MockAspectSpec extends AspectSpec {
  public MockAspectSpec(
      @Nonnull AspectAnnotation aspectAnnotation,
      @Nonnull List<SearchableFieldSpec> searchableFieldSpecs,
      @Nonnull List<SearchScoreFieldSpec> searchScoreFieldSpecs,
      @Nonnull List<RelationshipFieldSpec> relationshipFieldSpecs,
      @Nonnull List<TimeseriesFieldSpec> timeseriesFieldSpecs,
      @Nonnull List<TimeseriesFieldCollectionSpec> timeseriesFieldCollectionSpecs,
      RecordDataSchema schema,
      Class<RecordTemplate> aspectClass) {
<<<<<<< HEAD
    super(aspectAnnotation, searchableFieldSpecs, searchScoreFieldSpecs, relationshipFieldSpecs, timeseriesFieldSpecs,
        timeseriesFieldCollectionSpecs, Collections.emptyList(), schema, aspectClass);
=======
    super(
        aspectAnnotation,
        searchableFieldSpecs,
        searchScoreFieldSpecs,
        relationshipFieldSpecs,
        timeseriesFieldSpecs,
        timeseriesFieldCollectionSpecs,
        schema,
        aspectClass);
>>>>>>> 159a013b
  }
}<|MERGE_RESOLUTION|>--- conflicted
+++ resolved
@@ -24,19 +24,8 @@
       @Nonnull List<TimeseriesFieldCollectionSpec> timeseriesFieldCollectionSpecs,
       RecordDataSchema schema,
       Class<RecordTemplate> aspectClass) {
-<<<<<<< HEAD
     super(aspectAnnotation, searchableFieldSpecs, searchScoreFieldSpecs, relationshipFieldSpecs, timeseriesFieldSpecs,
-        timeseriesFieldCollectionSpecs, Collections.emptyList(), schema, aspectClass);
-=======
-    super(
-        aspectAnnotation,
-        searchableFieldSpecs,
-        searchScoreFieldSpecs,
-        relationshipFieldSpecs,
-        timeseriesFieldSpecs,
-        timeseriesFieldCollectionSpecs,
-        schema,
+        timeseriesFieldCollectionSpecs, Collections.emptyList(), schema,
         aspectClass);
->>>>>>> 159a013b
   }
 }