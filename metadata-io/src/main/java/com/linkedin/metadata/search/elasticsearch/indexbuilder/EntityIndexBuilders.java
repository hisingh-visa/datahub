package com.linkedin.metadata.search.elasticsearch.indexbuilder;

import com.linkedin.metadata.models.registry.EntityRegistry;
import com.linkedin.metadata.shared.ElasticSearchIndexed;
import com.linkedin.metadata.utils.elasticsearch.IndexConvention;
import java.io.IOException;
import java.util.List;
import java.util.Map;
import java.util.stream.Collectors;
import lombok.RequiredArgsConstructor;
import lombok.extern.slf4j.Slf4j;

@RequiredArgsConstructor
@Slf4j
public class EntityIndexBuilders implements ElasticSearchIndexed {
  private final ESIndexBuilder indexBuilder;
  private final EntityRegistry entityRegistry;
  private final IndexConvention indexConvention;
  private final SettingsBuilder settingsBuilder;

  public ESIndexBuilder getIndexBuilder() {
    return indexBuilder;
  }

  @Override
  public void reindexAll() {
    for (ReindexConfig config : buildReindexConfigs()) {
      try {
        indexBuilder.buildIndex(config);
      } catch (IOException e) {
        throw new RuntimeException(e);
      }
    }
  }

  @Override
  public List<ReindexConfig> buildReindexConfigs() {
    Map<String, Object> settings = settingsBuilder.getSettings();
    return entityRegistry.getEntitySpecs().values().stream()
        .map(
            entitySpec -> {
              try {
                Map<String, Object> mappings = MappingsBuilder.getMappings(entitySpec);
                return indexBuilder.buildReindexState(
                    indexConvention.getIndexName(entitySpec), mappings, settings);
              } catch (IOException e) {
                throw new RuntimeException(e);
<<<<<<< HEAD
            }
        }
    }

    @Override
    public List<ReindexConfig> buildReindexConfigs() {
        Map<String, Object> settings = settingsBuilder.getSettings();
        MappingsBuilder.setEntityRegistry(entityRegistry);
        return entityRegistry.getEntitySpecs().values().stream().map(entitySpec -> {
                    try {
                        Map<String, Object> mappings = MappingsBuilder.getMappings(entitySpec);
                        return indexBuilder.buildReindexState(indexConvention.getIndexName(entitySpec), mappings, settings);
                    } catch (IOException e) {
                        throw new RuntimeException(e);
                    }
                }
        ).collect(Collectors.toList());
    }
=======
              }
            })
        .collect(Collectors.toList());
  }
>>>>>>> 159a013b
}<|MERGE_RESOLUTION|>--- conflicted
+++ resolved
@@ -36,6 +36,7 @@
   @Override
   public List<ReindexConfig> buildReindexConfigs() {
     Map<String, Object> settings = settingsBuilder.getSettings();
+    MappingsBuilder.setEntityRegistry(entityRegistry);
     return entityRegistry.getEntitySpecs().values().stream()
         .map(
             entitySpec -> {
@@ -45,29 +46,8 @@
                     indexConvention.getIndexName(entitySpec), mappings, settings);
               } catch (IOException e) {
                 throw new RuntimeException(e);
-<<<<<<< HEAD
-            }
-        }
-    }
-
-    @Override
-    public List<ReindexConfig> buildReindexConfigs() {
-        Map<String, Object> settings = settingsBuilder.getSettings();
-        MappingsBuilder.setEntityRegistry(entityRegistry);
-        return entityRegistry.getEntitySpecs().values().stream().map(entitySpec -> {
-                    try {
-                        Map<String, Object> mappings = MappingsBuilder.getMappings(entitySpec);
-                        return indexBuilder.buildReindexState(indexConvention.getIndexName(entitySpec), mappings, settings);
-                    } catch (IOException e) {
-                        throw new RuntimeException(e);
-                    }
-                }
-        ).collect(Collectors.toList());
-    }
-=======
               }
             })
         .collect(Collectors.toList());
   }
->>>>>>> 159a013b
 }