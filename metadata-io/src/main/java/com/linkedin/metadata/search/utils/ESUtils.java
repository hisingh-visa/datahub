package com.linkedin.metadata.search.utils;

import static com.linkedin.metadata.search.elasticsearch.query.request.SearchFieldConfig.KEYWORD_FIELDS;
import static com.linkedin.metadata.search.elasticsearch.query.request.SearchFieldConfig.PATH_HIERARCHY_FIELDS;
import static com.linkedin.metadata.search.utils.SearchUtils.isUrn;

import com.google.common.collect.ImmutableList;
import com.google.common.collect.ImmutableSet;
import com.linkedin.metadata.models.EntitySpec;
import com.linkedin.metadata.models.SearchableFieldSpec;
import com.linkedin.metadata.models.annotation.SearchableAnnotation;
import com.linkedin.metadata.query.filter.Condition;
import com.linkedin.metadata.query.filter.ConjunctiveCriterion;
import com.linkedin.metadata.query.filter.Criterion;
import com.linkedin.metadata.query.filter.Filter;
import com.linkedin.metadata.query.filter.SortCriterion;
import java.util.Arrays;
import java.util.HashMap;
import java.util.List;
import java.util.Map;
import java.util.Optional;
import java.util.Set;
import javax.annotation.Nonnull;
import javax.annotation.Nullable;
import lombok.extern.slf4j.Slf4j;
import org.apache.commons.lang.StringUtils;
import org.opensearch.client.RequestOptions;
import org.opensearch.common.unit.TimeValue;
import org.opensearch.index.query.BoolQueryBuilder;
import org.opensearch.index.query.QueryBuilder;
import org.opensearch.index.query.QueryBuilders;
import org.opensearch.search.builder.PointInTimeBuilder;
import org.opensearch.search.builder.SearchSourceBuilder;
import org.opensearch.search.sort.FieldSortBuilder;
import org.opensearch.search.sort.ScoreSortBuilder;
import org.opensearch.search.sort.SortOrder;
import org.opensearch.search.suggest.SuggestBuilder;
import org.opensearch.search.suggest.SuggestBuilders;
import org.opensearch.search.suggest.SuggestionBuilder;
import org.opensearch.search.suggest.term.TermSuggestionBuilder;

/** TODO: Add more robust unit tests for this critical class. */
@Slf4j
public class ESUtils {

  private static final String DEFAULT_SEARCH_RESULTS_SORT_BY_FIELD = "urn";
  public static final String KEYWORD_ANALYZER = "keyword";
  public static final String KEYWORD_SUFFIX = ".keyword";
  public static final int MAX_RESULT_SIZE = 10000;
  public static final String OPAQUE_ID_HEADER = "X-Opaque-Id";
  public static final String HEADER_VALUE_DELIMITER = "|";

  // Field types
  public static final String KEYWORD_FIELD_TYPE = "keyword";
  public static final String BOOLEAN_FIELD_TYPE = "boolean";
  public static final String DATE_FIELD_TYPE = "date";
  public static final String DOUBLE_FIELD_TYPE = "double";
  public static final String LONG_FIELD_TYPE = "long";
  public static final String OBJECT_FIELD_TYPE = "object";
  public static final String TEXT_FIELD_TYPE = "text";
  public static final String TOKEN_COUNT_FIELD_TYPE = "token_count";
  // End of field types

  public static final Set<SearchableAnnotation.FieldType> FIELD_TYPES_STORED_AS_KEYWORD =
      Set.of(
          SearchableAnnotation.FieldType.KEYWORD,
          SearchableAnnotation.FieldType.TEXT,
          SearchableAnnotation.FieldType.TEXT_PARTIAL,
          SearchableAnnotation.FieldType.WORD_GRAM);
  public static final Set<SearchableAnnotation.FieldType> FIELD_TYPES_STORED_AS_TEXT =
      Set.of(
          SearchableAnnotation.FieldType.BROWSE_PATH,
          SearchableAnnotation.FieldType.BROWSE_PATH_V2,
          SearchableAnnotation.FieldType.URN,
          SearchableAnnotation.FieldType.URN_PARTIAL);
  public static final String ENTITY_NAME_FIELD = "_entityName";
  public static final String NAME_SUGGESTION = "nameSuggestion";

  // we use this to make sure we filter for editable & non-editable fields. Also expands out
  // top-level properties
  // to field level properties
<<<<<<< HEAD
  public static final Map<String, List<String>> FIELDS_TO_EXPANDED_FIELDS_LIST = new HashMap<String, List<String>>() {{
    put("tags", ImmutableList.of("tags", "fieldTags", "editedFieldTags"));
    put("glossaryTerms", ImmutableList.of("glossaryTerms", "fieldGlossaryTerms", "editedFieldGlossaryTerms"));
    put("fieldTags", ImmutableList.of("fieldTags", "editedFieldTags"));
    put("fieldGlossaryTerms", ImmutableList.of("fieldGlossaryTerms", "editedFieldGlossaryTerms"));
    put("fieldDescriptions", ImmutableList.of("fieldDescriptions", "editedFieldDescriptions"));
    put("description", ImmutableList.of("description", "editedDescription"));
    put("businessAttribute", ImmutableList.of("editedFieldBusinessAttributeRef", "editedFieldBusinessAttributeRef.urn"));
  }};

  public static final Set<String> BOOLEAN_FIELDS = ImmutableSet.of(
      "removed"
  );
=======
  public static final Map<String, List<String>> FIELDS_TO_EXPANDED_FIELDS_LIST =
      new HashMap<String, List<String>>() {
        {
          put("tags", ImmutableList.of("tags", "fieldTags", "editedFieldTags"));
          put(
              "glossaryTerms",
              ImmutableList.of("glossaryTerms", "fieldGlossaryTerms", "editedFieldGlossaryTerms"));
          put("fieldTags", ImmutableList.of("fieldTags", "editedFieldTags"));
          put(
              "fieldGlossaryTerms",
              ImmutableList.of("fieldGlossaryTerms", "editedFieldGlossaryTerms"));
          put(
              "fieldDescriptions",
              ImmutableList.of("fieldDescriptions", "editedFieldDescriptions"));
          put("description", ImmutableList.of("description", "editedDescription"));
        }
      };

  public static final Set<String> BOOLEAN_FIELDS = ImmutableSet.of("removed");
>>>>>>> 159a013b

  /*
   * Refer to https://www.elastic.co/guide/en/elasticsearch/reference/current/regexp-syntax.html for list of reserved
   * characters in an Elasticsearch regular expression.
   */
  private static final String ELASTICSEARCH_REGEXP_RESERVED_CHARACTERS = "?+*|{}[]()#@&<>~";

  private ESUtils() {}

  /**
   * Constructs the filter query given filter map.
   *
   * <p>Multiple values can be selected for a filter, and it is currently modeled as string
   * separated by comma
   *
   * @param filter the search filter
   * @param isTimeseries whether filtering on timeseries index which has differing field type
   *     conventions
   * @return built filter query
   */
  @Nonnull
  public static BoolQueryBuilder buildFilterQuery(@Nullable Filter filter, boolean isTimeseries) {
    BoolQueryBuilder finalQueryBuilder = QueryBuilders.boolQuery();
    if (filter == null) {
      return finalQueryBuilder;
    }
    if (filter.getOr() != null) {
      // If caller is using the new Filters API, build boolean query from that.
      filter
          .getOr()
          .forEach(
              or ->
                  finalQueryBuilder.should(ESUtils.buildConjunctiveFilterQuery(or, isTimeseries)));
    } else if (filter.getCriteria() != null) {
      // Otherwise, build boolean query from the deprecated "criteria" field.
      log.warn("Received query Filter with a deprecated field 'criteria'. Use 'or' instead.");
      final BoolQueryBuilder andQueryBuilder = new BoolQueryBuilder();
      filter
          .getCriteria()
          .forEach(
              criterion -> {
                if (!criterion.getValue().trim().isEmpty()
                    || criterion.hasValues()
                    || criterion.getCondition() == Condition.IS_NULL) {
                  andQueryBuilder.must(getQueryBuilderFromCriterion(criterion, isTimeseries));
                }
              });
      finalQueryBuilder.should(andQueryBuilder);
    }
    return finalQueryBuilder;
  }

  @Nonnull
  public static BoolQueryBuilder buildConjunctiveFilterQuery(
      @Nonnull ConjunctiveCriterion conjunctiveCriterion, boolean isTimeseries) {
    final BoolQueryBuilder andQueryBuilder = new BoolQueryBuilder();
    conjunctiveCriterion
        .getAnd()
        .forEach(
            criterion -> {
              if (Set.of(Condition.EXISTS, Condition.IS_NULL).contains(criterion.getCondition())
                  || !criterion.getValue().trim().isEmpty()
                  || criterion.hasValues()) {
                if (!criterion.isNegated()) {
                  // `filter` instead of `must` (enables caching and bypasses scoring)
                  andQueryBuilder.filter(getQueryBuilderFromCriterion(criterion, isTimeseries));
                } else {
                  andQueryBuilder.mustNot(getQueryBuilderFromCriterion(criterion, isTimeseries));
                }
              }
            });
    return andQueryBuilder;
  }

  /**
   * Builds search query given a {@link Criterion}, containing field, value and
   * association/condition between the two.
   *
   * <p>If the condition between a field and value (specified in {@link Criterion}) is EQUAL, we
   * construct a Terms query. In this case, a field can take multiple values, specified using comma
   * as a delimiter - this method will split tokens accordingly. This is done because currently
   * there is no support of associating two different {@link Criterion} in a {@link Filter} with an
   * OR operator - default operator is AND.
   *
   * <p>This approach of supporting multiple values using comma as delimiter, prevents us from
   * specifying a value that has comma as one of it's characters. This is particularly true when one
   * of the values is an urn e.g. "urn:li:example:(1,2,3)". Hence we do not split the value (using
   * comma as delimiter) if the value starts with "urn:li:".
   * TODO(https://github.com/datahub-project/datahub-gma/issues/51): support multiple values a field
   * can take without using delimiters like comma.
   *
   * <p>If the condition between a field and value is not the same as EQUAL, a Range query is
   * constructed. This condition does not support multiple values for the same field.
   *
   * <p>When CONTAIN, START_WITH and END_WITH conditions are used, the underlying logic is using
   * wildcard query which is not performant according to ES. For details, please refer to:
   * https://www.elastic.co/guide/en/elasticsearch/reference/current/query-dsl-wildcard-query.html#wildcard-query-field-params
   *
   * @param criterion {@link Criterion} single criterion which contains field, value and a
   *     comparison operator
   */
  @Nonnull
  public static QueryBuilder getQueryBuilderFromCriterion(
      @Nonnull final Criterion criterion, boolean isTimeseries) {
    final String fieldName = toFacetField(criterion.getField());

    /*
     * Check the field-name for a "sibling" field, or one which should ALWAYS
     * be matched in disjunction with the targeted field (OR).
     *
     * This essentially equates to filter expansion based on a particular field.
     * First we handle this expansion, if required, otherwise we build the filter as usual
     * without expansion.
     */
    final Optional<List<String>> maybeFieldToExpand =
        Optional.ofNullable(FIELDS_TO_EXPANDED_FIELDS_LIST.get(fieldName));

    if (maybeFieldToExpand.isPresent()) {
      return getQueryBuilderFromCriterionForFieldToExpand(
          maybeFieldToExpand.get(), criterion, isTimeseries);
    }

    return getQueryBuilderFromCriterionForSingleField(criterion, isTimeseries);
  }

  public static String getElasticTypeForFieldType(SearchableAnnotation.FieldType fieldType) {
    if (FIELD_TYPES_STORED_AS_KEYWORD.contains(fieldType)) {
      return KEYWORD_FIELD_TYPE;
    } else if (FIELD_TYPES_STORED_AS_TEXT.contains(fieldType)) {
      return TEXT_FIELD_TYPE;
    } else if (fieldType == SearchableAnnotation.FieldType.BOOLEAN) {
      return BOOLEAN_FIELD_TYPE;
    } else if (fieldType == SearchableAnnotation.FieldType.COUNT) {
      return LONG_FIELD_TYPE;
    } else if (fieldType == SearchableAnnotation.FieldType.DATETIME) {
      return DATE_FIELD_TYPE;
    } else if (fieldType == SearchableAnnotation.FieldType.OBJECT) {
      return OBJECT_FIELD_TYPE;
    } else {
      log.warn("FieldType {} has no mappings implemented", fieldType);
      return null;
    }
  }

  /**
   * Populates source field of search query with the sort order as per the criterion provided.
   *
   * <p>If no sort criterion is provided then the default sorting criterion is chosen which is
   * descending order of score Furthermore to resolve conflicts, the results are further sorted by
   * ascending order of urn If the input sort criterion is urn itself, then no additional sort
   * criterion is applied as there will be no conflicts. When sorting, set the unmappedType param to
   * arbitrary "keyword" so we essentially ignore sorting where indices do not have the field we are
   * sorting on.
   *
   * @param searchSourceBuilder {@link SearchSourceBuilder} that needs to be populated with sort
   *     order
   * @param sortCriterion {@link SortCriterion} to be applied to the search results
   */
  public static void buildSortOrder(
      @Nonnull SearchSourceBuilder searchSourceBuilder,
      @Nullable SortCriterion sortCriterion,
      List<EntitySpec> entitySpecs) {
    if (sortCriterion == null) {
      searchSourceBuilder.sort(new ScoreSortBuilder().order(SortOrder.DESC));
    } else {
      Optional<SearchableAnnotation.FieldType> fieldTypeForDefault = Optional.empty();
      for (EntitySpec entitySpec : entitySpecs) {
        List<SearchableFieldSpec> fieldSpecs = entitySpec.getSearchableFieldSpecs();
        for (SearchableFieldSpec fieldSpec : fieldSpecs) {
          SearchableAnnotation annotation = fieldSpec.getSearchableAnnotation();
          if (annotation.getFieldName().equals(sortCriterion.getField())
              || annotation.getFieldNameAliases().contains(sortCriterion.getField())) {
            fieldTypeForDefault = Optional.of(fieldSpec.getSearchableAnnotation().getFieldType());
            break;
          }
        }
        if (fieldTypeForDefault.isPresent()) {
          break;
        }
      }
      if (fieldTypeForDefault.isEmpty()) {
        log.warn(
            "Sort criterion field "
                + sortCriterion.getField()
                + " was not found in any entity spec to be searched");
      }
      final SortOrder esSortOrder =
          (sortCriterion.getOrder() == com.linkedin.metadata.query.filter.SortOrder.ASCENDING)
              ? SortOrder.ASC
              : SortOrder.DESC;
      FieldSortBuilder sortBuilder =
          new FieldSortBuilder(sortCriterion.getField()).order(esSortOrder);
      if (fieldTypeForDefault.isPresent()) {
        String esFieldtype = getElasticTypeForFieldType(fieldTypeForDefault.get());
        if (esFieldtype != null) {
          sortBuilder.unmappedType(esFieldtype);
        }
      }
      searchSourceBuilder.sort(sortBuilder);
    }
    if (sortCriterion == null
        || !sortCriterion.getField().equals(DEFAULT_SEARCH_RESULTS_SORT_BY_FIELD)) {
      searchSourceBuilder.sort(
          new FieldSortBuilder(DEFAULT_SEARCH_RESULTS_SORT_BY_FIELD).order(SortOrder.ASC));
    }
  }

  /**
   * Populates source field of search query with the suggestions query so that we get search
   * suggestions back. Right now we are only supporting suggestions based on the virtual _entityName
   * field alias.
   */
  public static void buildNameSuggestions(
      @Nonnull SearchSourceBuilder searchSourceBuilder, @Nullable String textInput) {
    SuggestionBuilder<TermSuggestionBuilder> builder =
        SuggestBuilders.termSuggestion(ENTITY_NAME_FIELD).text(textInput);
    SuggestBuilder suggestBuilder = new SuggestBuilder();
    suggestBuilder.addSuggestion(NAME_SUGGESTION, builder);
    searchSourceBuilder.suggest(suggestBuilder);
  }

  /**
   * Escapes the Elasticsearch reserved characters in the given input string.
   *
   * @param input input string
   * @return input string in which reserved characters are escaped
   */
  @Nonnull
  public static String escapeReservedCharacters(@Nonnull String input) {
    for (char reservedChar : ELASTICSEARCH_REGEXP_RESERVED_CHARACTERS.toCharArray()) {
      input = input.replace(String.valueOf(reservedChar), "\\" + reservedChar);
    }
    return input;
  }

  @Nonnull
  public static String toFacetField(@Nonnull final String filterField) {
    return filterField.replace(ESUtils.KEYWORD_SUFFIX, "");
  }

  @Nonnull
  public static String toKeywordField(
      @Nonnull final String filterField, @Nonnull final boolean skipKeywordSuffix) {
    return skipKeywordSuffix
            || KEYWORD_FIELDS.contains(filterField)
            || PATH_HIERARCHY_FIELDS.contains(filterField)
            || filterField.contains(".")
        ? filterField
        : filterField + ESUtils.KEYWORD_SUFFIX;
  }

  public static RequestOptions buildReindexTaskRequestOptions(
      String version, String indexName, String tempIndexName) {
    return RequestOptions.DEFAULT.toBuilder()
        .addHeader(OPAQUE_ID_HEADER, getOpaqueIdHeaderValue(version, indexName, tempIndexName))
        .build();
  }

  public static String getOpaqueIdHeaderValue(
      String version, String indexName, String tempIndexName) {
    return String.join(HEADER_VALUE_DELIMITER, version, indexName, tempIndexName);
  }

  public static boolean prefixMatch(String id, String version, String indexName) {
    return Optional.ofNullable(id)
        .map(t -> t.startsWith(String.join(HEADER_VALUE_DELIMITER, version, indexName)))
        .orElse(false);
  }

  public static String extractTargetIndex(String id) {
    return id.split("[" + HEADER_VALUE_DELIMITER + "]", 3)[2];
  }

  public static void setSearchAfter(
      SearchSourceBuilder searchSourceBuilder,
      @Nullable Object[] sort,
      @Nullable String pitId,
      @Nullable String keepAlive) {
    if (sort != null && sort.length > 0) {
      searchSourceBuilder.searchAfter(sort);
    }
    if (StringUtils.isNotBlank(pitId) && keepAlive != null) {
      PointInTimeBuilder pointInTimeBuilder = new PointInTimeBuilder(pitId);
      pointInTimeBuilder.setKeepAlive(TimeValue.parseTimeValue(keepAlive, "keepAlive"));
      searchSourceBuilder.pointInTimeBuilder(pointInTimeBuilder);
    }
  }

  @Nonnull
  private static QueryBuilder getQueryBuilderFromCriterionForFieldToExpand(
      @Nonnull final List<String> fields,
      @Nonnull final Criterion criterion,
      final boolean isTimeseries) {
    final BoolQueryBuilder orQueryBuilder = new BoolQueryBuilder();
    for (String field : fields) {
      Criterion criterionToQuery = new Criterion();
      criterionToQuery.setCondition(criterion.getCondition());
      criterionToQuery.setNegated(criterion.isNegated());
      if (criterion.hasValues()) {
        criterionToQuery.setValues(criterion.getValues());
      }
      if (criterion.hasValue()) {
        criterionToQuery.setValue(criterion.getValue());
      }
      criterionToQuery.setField(toKeywordField(field, isTimeseries));
      orQueryBuilder.should(
          getQueryBuilderFromCriterionForSingleField(criterionToQuery, isTimeseries));
    }
    return orQueryBuilder;
  }

  @Nonnull
  private static QueryBuilder getQueryBuilderFromCriterionForSingleField(
      @Nonnull Criterion criterion, @Nonnull boolean isTimeseries) {
    final Condition condition = criterion.getCondition();
    final String fieldName = toFacetField(criterion.getField());

    if (condition == Condition.IS_NULL) {
      return QueryBuilders.boolQuery()
          .mustNot(QueryBuilders.existsQuery(criterion.getField()))
          .queryName(fieldName);
    } else if (condition == Condition.EXISTS) {
      return QueryBuilders.boolQuery()
          .must(QueryBuilders.existsQuery(criterion.getField()))
          .queryName(fieldName);
    } else if (criterion.hasValues() || criterion.hasValue()) {
      if (condition == Condition.EQUAL) {
        return buildEqualsConditionFromCriterion(fieldName, criterion, isTimeseries);
        // TODO: Support multi-match on the following operators (using new 'values' field)
      } else if (condition == Condition.GREATER_THAN) {
        return QueryBuilders.rangeQuery(criterion.getField())
            .gt(criterion.getValue().trim())
            .queryName(fieldName);
      } else if (condition == Condition.GREATER_THAN_OR_EQUAL_TO) {
        return QueryBuilders.rangeQuery(criterion.getField())
            .gte(criterion.getValue().trim())
            .queryName(fieldName);
      } else if (condition == Condition.LESS_THAN) {
        return QueryBuilders.rangeQuery(criterion.getField())
            .lt(criterion.getValue().trim())
            .queryName(fieldName);
      } else if (condition == Condition.LESS_THAN_OR_EQUAL_TO) {
        return QueryBuilders.rangeQuery(criterion.getField())
            .lte(criterion.getValue().trim())
            .queryName(fieldName);
      } else if (condition == Condition.CONTAIN) {
        return QueryBuilders.wildcardQuery(
                toKeywordField(criterion.getField(), isTimeseries),
                "*" + ESUtils.escapeReservedCharacters(criterion.getValue().trim()) + "*")
            .queryName(fieldName);
      } else if (condition == Condition.START_WITH) {
        return QueryBuilders.wildcardQuery(
                toKeywordField(criterion.getField(), isTimeseries),
                ESUtils.escapeReservedCharacters(criterion.getValue().trim()) + "*")
            .queryName(fieldName);
      } else if (condition == Condition.END_WITH) {
        return QueryBuilders.wildcardQuery(
                toKeywordField(criterion.getField(), isTimeseries),
                "*" + ESUtils.escapeReservedCharacters(criterion.getValue().trim()))
            .queryName(fieldName);
      }
    }
    throw new UnsupportedOperationException("Unsupported condition: " + condition);
  }

  private static QueryBuilder buildEqualsConditionFromCriterion(
      @Nonnull final String fieldName,
      @Nonnull final Criterion criterion,
      final boolean isTimeseries) {
    /*
     * If the newer 'values' field of Criterion.pdl is set, then we
     * handle using the following code to allow multi-match.
     */
    if (!criterion.getValues().isEmpty()) {
      return buildEqualsConditionFromCriterionWithValues(fieldName, criterion, isTimeseries);
    }
    /*
     * Otherwise, we are likely using the deprecated 'value' field.
     * We handle using the legacy code path below.
     */
    return buildEqualsFromCriterionWithValue(fieldName, criterion, isTimeseries);
  }

  /**
   * Builds an instance of {@link QueryBuilder} representing an EQUALS condition which was created
   * using the new multi-match 'values' field of Criterion.pdl model.
   */
  private static QueryBuilder buildEqualsConditionFromCriterionWithValues(
      @Nonnull final String fieldName,
      @Nonnull final Criterion criterion,
      final boolean isTimeseries) {
    if (BOOLEAN_FIELDS.contains(fieldName) && criterion.getValues().size() == 1) {
      // Handle special-cased Boolean fields.
      // here we special case boolean fields we recognize the names of and hard-cast
      // the first provided value to a boolean to do the comparison.
      // Ideally, we should detect the type of the field from the entity-registry in order
      // to determine how to cast.
      return QueryBuilders.termQuery(fieldName, Boolean.parseBoolean(criterion.getValues().get(0)))
          .queryName(fieldName);
    }
    return QueryBuilders.termsQuery(
            toKeywordField(criterion.getField(), isTimeseries), criterion.getValues())
        .queryName(fieldName);
  }

  /**
   * Builds an instance of {@link QueryBuilder} representing an EQUALS condition which was created
   * using the deprecated 'value' field of Criterion.pdl model.
   *
   * <p>Previously, we supported comma-separate values inside of a single string field, thus we have
   * to account for splitting and matching against each value below.
   *
   * <p>For all new code, we should be using the new 'values' field for performing multi-match. This
   * is simply retained for backwards compatibility of the search API.
   */
  private static QueryBuilder buildEqualsFromCriterionWithValue(
      @Nonnull final String fieldName,
      @Nonnull final Criterion criterion,
      final boolean isTimeseries) {
    // If the value is an URN style value, then we do not attempt to split it by comma (for obvious
    // reasons)
    if (isUrn(criterion.getValue())) {
      return QueryBuilders.matchQuery(
              toKeywordField(criterion.getField(), isTimeseries), criterion.getValue().trim())
          .queryName(fieldName)
          .analyzer(KEYWORD_ANALYZER);
    }
    final BoolQueryBuilder filters = new BoolQueryBuilder();
    // Cannot assume the existence of a .keyword or other subfield (unless contains `.`)
    // Cannot assume the type of the underlying field or subfield thus KEYWORD_ANALYZER is forced
    List<String> fields =
        criterion.getField().contains(".")
            ? List.of(criterion.getField())
            : List.of(criterion.getField(), criterion.getField() + ".*");
    Arrays.stream(criterion.getValue().trim().split("\\s*,\\s*"))
        .forEach(
            elem ->
                filters.should(
                    QueryBuilders.multiMatchQuery(elem, fields.toArray(new String[0]))
                        .queryName(fieldName)
                        .analyzer(KEYWORD_ANALYZER)));
    return filters;
  }
}<|MERGE_RESOLUTION|>--- conflicted
+++ resolved
@@ -79,9 +79,9 @@
   // we use this to make sure we filter for editable & non-editable fields. Also expands out
   // top-level properties
   // to field level properties
-<<<<<<< HEAD
-  public static final Map<String, List<String>> FIELDS_TO_EXPANDED_FIELDS_LIST = new HashMap<String, List<String>>() {{
-    put("tags", ImmutableList.of("tags", "fieldTags", "editedFieldTags"));
+  public static final Map<String, List<String>> FIELDS_TO_EXPANDED_FIELDS_LIST =
+      new HashMap<String, List<String>>() {
+        {put("tags", ImmutableList.of("tags", "fieldTags", "editedFieldTags"));
     put("glossaryTerms", ImmutableList.of("glossaryTerms", "fieldGlossaryTerms", "editedFieldGlossaryTerms"));
     put("fieldTags", ImmutableList.of("fieldTags", "editedFieldTags"));
     put("fieldGlossaryTerms", ImmutableList.of("fieldGlossaryTerms", "editedFieldGlossaryTerms"));
@@ -90,30 +90,7 @@
     put("businessAttribute", ImmutableList.of("editedFieldBusinessAttributeRef", "editedFieldBusinessAttributeRef.urn"));
   }};
 
-  public static final Set<String> BOOLEAN_FIELDS = ImmutableSet.of(
-      "removed"
-  );
-=======
-  public static final Map<String, List<String>> FIELDS_TO_EXPANDED_FIELDS_LIST =
-      new HashMap<String, List<String>>() {
-        {
-          put("tags", ImmutableList.of("tags", "fieldTags", "editedFieldTags"));
-          put(
-              "glossaryTerms",
-              ImmutableList.of("glossaryTerms", "fieldGlossaryTerms", "editedFieldGlossaryTerms"));
-          put("fieldTags", ImmutableList.of("fieldTags", "editedFieldTags"));
-          put(
-              "fieldGlossaryTerms",
-              ImmutableList.of("fieldGlossaryTerms", "editedFieldGlossaryTerms"));
-          put(
-              "fieldDescriptions",
-              ImmutableList.of("fieldDescriptions", "editedFieldDescriptions"));
-          put("description", ImmutableList.of("description", "editedDescription"));
-        }
-      };
-
   public static final Set<String> BOOLEAN_FIELDS = ImmutableSet.of("removed");
->>>>>>> 159a013b
 
   /*
    * Refer to https://www.elastic.co/guide/en/elasticsearch/reference/current/regexp-syntax.html for list of reserved
