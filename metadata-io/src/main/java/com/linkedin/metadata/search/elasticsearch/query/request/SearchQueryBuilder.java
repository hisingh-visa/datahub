--- conflicted
+++ resolved
@@ -37,12 +37,9 @@
 import java.util.stream.Stream;
 import javax.annotation.Nonnull;
 import javax.annotation.Nullable;
-<<<<<<< HEAD
 
 import com.linkedin.metadata.models.registry.EntityRegistry;
 import com.linkedin.metadata.search.utils.ESUtils;
-=======
->>>>>>> 159a013b
 import lombok.extern.slf4j.Slf4j;
 import org.opensearch.common.lucene.search.function.CombineFunction;
 import org.opensearch.common.lucene.search.function.FieldValueFactorFunction;
@@ -104,19 +101,14 @@
     this.customizedQueryHandler = CustomizedQueryHandler.builder(customSearchConfiguration).build();
   }
 
-<<<<<<< HEAD
   public void setEntityRegistry(EntityRegistry entityRegistry){
     this.entityRegistry = entityRegistry;
   }
-  public QueryBuilder buildQuery(@Nonnull List<EntitySpec> entitySpecs,
+  public QueryBuilder buildQuery(
+      @Nonnull List<EntitySpec> entitySpecs,
                                  @Nonnull String query, boolean fulltext) {
-    QueryConfiguration customQueryConfig = customizedQueryHandler.lookupQueryConfig(query).orElse(null);
-=======
-  public QueryBuilder buildQuery(
-      @Nonnull List<EntitySpec> entitySpecs, @Nonnull String query, boolean fulltext) {
     QueryConfiguration customQueryConfig =
         customizedQueryHandler.lookupQueryConfig(query).orElse(null);
->>>>>>> 159a013b
 
     final QueryBuilder queryBuilder =
         buildInternalQuery(customQueryConfig, entitySpecs, query, fulltext);
@@ -132,16 +124,11 @@
    * @param fulltext use fulltext queries
    * @return query builder
    */
-<<<<<<< HEAD
-  private QueryBuilder buildInternalQuery(@Nullable QueryConfiguration customQueryConfig,
-                                          @Nonnull List<EntitySpec> entitySpecs,  @Nonnull String query, boolean fulltext) {
-=======
   private QueryBuilder buildInternalQuery(
       @Nullable QueryConfiguration customQueryConfig,
       @Nonnull List<EntitySpec> entitySpecs,
       @Nonnull String query,
       boolean fulltext) {
->>>>>>> 159a013b
     final String sanitizedQuery = query.replaceFirst("^:+", "");
     final BoolQueryBuilder finalQuery =
         Optional.ofNullable(customQueryConfig)
@@ -149,14 +136,9 @@
             .orElse(QueryBuilders.boolQuery());
 
     if (fulltext && !query.startsWith(STRUCTURED_QUERY_PREFIX)) {
-<<<<<<< HEAD
-      getSimpleQuery(customQueryConfig, entitySpecs, sanitizedQuery).ifPresent(finalQuery::should); //114
-      getPrefixAndExactMatchQuery(customQueryConfig, entitySpecs, sanitizedQuery).ifPresent(finalQuery::should);
-=======
       getSimpleQuery(customQueryConfig, entitySpecs, sanitizedQuery).ifPresent(finalQuery::should);
       getPrefixAndExactMatchQuery(customQueryConfig, entitySpecs, sanitizedQuery)
           .ifPresent(finalQuery::should);
->>>>>>> 159a013b
     } else {
       final String withoutQueryPrefix =
           query.startsWith(STRUCTURED_QUERY_PREFIX)
@@ -297,6 +279,7 @@
 
   private Set<SearchFieldConfig> getStandardFields(@Nonnull EntitySpec entitySpec) {
     Set<SearchFieldConfig> fields = new HashSet<>();
+
     // Always present
     final float urnBoost =
         Float.parseFloat((String) PRIMARY_URN_SEARCH_PROPERTIES.get("boostScore"));
