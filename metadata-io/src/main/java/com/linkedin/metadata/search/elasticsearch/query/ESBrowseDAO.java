package com.linkedin.metadata.search.elasticsearch.query;

import static com.linkedin.metadata.utils.SearchUtil.filterSoftDeletedByDefault;

import com.codahale.metrics.Timer;
import com.datahub.util.exception.ESQueryException;
import com.google.common.annotations.VisibleForTesting;
import com.linkedin.common.urn.Urn;
import com.linkedin.common.urn.UrnUtils;
import com.linkedin.metadata.browse.BrowseResult;
import com.linkedin.metadata.browse.BrowseResultEntity;
import com.linkedin.metadata.browse.BrowseResultEntityArray;
import com.linkedin.metadata.browse.BrowseResultGroup;
import com.linkedin.metadata.browse.BrowseResultGroupArray;
import com.linkedin.metadata.browse.BrowseResultGroupV2;
import com.linkedin.metadata.browse.BrowseResultGroupV2Array;
import com.linkedin.metadata.browse.BrowseResultMetadata;
import com.linkedin.metadata.browse.BrowseResultV2;
import com.linkedin.metadata.config.search.SearchConfiguration;
import com.linkedin.metadata.config.search.custom.CustomSearchConfiguration;
import com.linkedin.metadata.models.EntitySpec;
import com.linkedin.metadata.models.registry.EntityRegistry;
import com.linkedin.metadata.query.filter.Filter;
import com.linkedin.metadata.search.elasticsearch.query.request.SearchRequestHandler;
import com.linkedin.metadata.search.utils.ESUtils;
import com.linkedin.metadata.search.utils.SearchUtils;
import com.linkedin.metadata.utils.SearchUtil;
import com.linkedin.metadata.utils.elasticsearch.IndexConvention;
import com.linkedin.metadata.utils.metrics.MetricUtils;
import java.net.URISyntaxException;
import java.util.ArrayList;
import java.util.Arrays;
import java.util.Collections;
import java.util.List;
import java.util.Map;
import java.util.stream.Collectors;
import javax.annotation.Nonnull;
import javax.annotation.Nullable;
import lombok.RequiredArgsConstructor;
import lombok.Value;
import lombok.extern.slf4j.Slf4j;
import org.apache.commons.lang.StringUtils;
import org.opensearch.action.search.SearchRequest;
import org.opensearch.action.search.SearchResponse;
import org.opensearch.client.RequestOptions;
import org.opensearch.client.RestHighLevelClient;
import org.opensearch.index.query.BoolQueryBuilder;
import org.opensearch.index.query.QueryBuilder;
import org.opensearch.index.query.QueryBuilders;
import org.opensearch.search.SearchHit;
import org.opensearch.search.aggregations.AggregationBuilder;
import org.opensearch.search.aggregations.AggregationBuilders;
import org.opensearch.search.aggregations.bucket.terms.IncludeExclude;
import org.opensearch.search.aggregations.bucket.terms.ParsedTerms;
import org.opensearch.search.aggregations.bucket.terms.Terms;
import org.opensearch.search.builder.SearchSourceBuilder;
import org.opensearch.search.sort.SortOrder;

@Slf4j
@RequiredArgsConstructor
public class ESBrowseDAO {

  private final EntityRegistry entityRegistry;
  private final RestHighLevelClient client;
  private final IndexConvention indexConvention;
  @Nonnull private final SearchConfiguration searchConfiguration;
  @Nullable private final CustomSearchConfiguration customSearchConfiguration;

  private static final String BROWSE_PATH = "browsePaths";
  private static final String BROWSE_PATH_DEPTH = "browsePaths.length";
  private static final String BROWSE_PATH_V2 = "browsePathV2";
  private static final String BROWSE_PATH_V2_DEPTH = "browsePathV2.length";
  private static final String BROWSE_V2_DELIMITER = "␟";
  private static final String URN = "urn";
  private static final String REMOVED = "removed";

  private static final String GROUP_AGG = "groups";

  // Set explicit max size for grouping
  private static final int AGGREGATION_MAX_SIZE = 2000;

  @Value
  private class BrowseGroupsResult {
    List<BrowseResultGroup> groups;
    int totalGroups;
    int totalNumEntities;
  }

  @Value
  private class BrowseGroupsResultV2 {
    List<BrowseResultGroupV2> groups;
    int totalGroups;
    int totalNumEntities;
  }

  /**
   * Gets a list of groups/entities that match given browse request.
   *
   * @param entityName type of entity to query
   * @param path the path to be browsed
   * @param filters the request map with fields and values as filters
   * @param from index of the first entity located in path
   * @param size the max number of entities contained in the response
   * @return a {@link BrowseResult} that contains a list of groups/entities
   */
  @Nonnull
  public BrowseResult browse(
      @Nonnull String entityName,
      @Nonnull String path,
      @Nullable Filter filters,
      int from,
      int size) {
    final Map<String, String> requestMap = SearchUtils.getRequestMap(filters);

    try {
      final String indexName =
          indexConvention.getIndexName(entityRegistry.getEntitySpec(entityName));

      final SearchResponse groupsResponse;
      try (Timer.Context ignored = MetricUtils.timer(this.getClass(), "esGroupSearch").time()) {
        groupsResponse =
            client.search(
                constructGroupsSearchRequest(indexName, path, requestMap), RequestOptions.DEFAULT);
      }
      final BrowseGroupsResult browseGroupsResult =
          extractGroupsResponse(groupsResponse, path, from, size);
      final int numGroups = browseGroupsResult.getTotalGroups();

      // Based on the number of groups returned, compute the from and size to query for entities
      // Groups come before entities, so if numGroups >= from + size, we should return all groups
      // if from < numGroups < from + size, we should return a mix of groups and entities
      // if numGroups <= from, we should only return entities
      int entityFrom = Math.max(from - numGroups, 0);
      int entitySize = Math.min(Math.max(from + size - numGroups, 0), size);
      final SearchResponse entitiesResponse;
      try (Timer.Context ignored = MetricUtils.timer(this.getClass(), "esEntitiesSearch").time()) {
        entitiesResponse =
            client.search(
                constructEntitiesSearchRequest(indexName, path, requestMap, entityFrom, entitySize),
                RequestOptions.DEFAULT);
      }
      final int numEntities = (int) entitiesResponse.getHits().getTotalHits().value;
      final List<BrowseResultEntity> browseResultEntityList =
          extractEntitiesResponse(entitiesResponse, path);

      return new BrowseResult()
          .setMetadata(
              new BrowseResultMetadata()
                  .setTotalNumEntities(browseGroupsResult.getTotalNumEntities())
                  .setPath(path))
          .setEntities(new BrowseResultEntityArray(browseResultEntityList))
          .setGroups(new BrowseResultGroupArray(browseGroupsResult.getGroups()))
          .setNumEntities(numEntities)
          .setNumGroups(numGroups)
          .setNumElements(numGroups + numEntities)
          .setFrom(from)
          .setPageSize(size);
    } catch (Exception e) {
      log.error("Browse query failed: " + e.getMessage());
      throw new ESQueryException("Browse query failed: ", e);
    }
  }

  /**
   * Builds aggregations for search request.
   *
   * @param path the path which is being browsed
   * @return {@link AggregationBuilder}
   */
  @Nonnull
  private AggregationBuilder buildAggregations(@Nonnull String path) {
    final String currentLevel = ESUtils.escapeReservedCharacters(path) + "/.*";
    final String nextLevel = ESUtils.escapeReservedCharacters(path) + "/.*/.*";

    return AggregationBuilders.terms(GROUP_AGG)
        .field(BROWSE_PATH)
        .size(AGGREGATION_MAX_SIZE)
        .includeExclude(new IncludeExclude(currentLevel, nextLevel));
  }

  /**
   * Constructs group search request.
   *
   * @param path the path which is being browsed
   * @return {@link SearchRequest}
   */
  @Nonnull
  protected SearchRequest constructGroupsSearchRequest(
      @Nonnull String indexName, @Nonnull String path, @Nonnull Map<String, String> requestMap) {
    final SearchRequest searchRequest = new SearchRequest(indexName);
    final SearchSourceBuilder searchSourceBuilder = new SearchSourceBuilder();
    searchSourceBuilder.size(0);
    searchSourceBuilder.query(buildQueryString(path, requestMap, true));
    searchSourceBuilder.aggregation(buildAggregations(path));
    searchRequest.source(searchSourceBuilder);
    return searchRequest;
  }

  /**
   * Builds query string.
   *
   * @param path the path which is being browsed
   * @param requestMap entity filters e.g. status=PUBLISHED for features
   * @param isGroupQuery true if it's group query false otherwise
   * @return {@link QueryBuilder}
   */
  @Nonnull
  private QueryBuilder buildQueryString(
      @Nonnull String path, @Nonnull Map<String, String> requestMap, boolean isGroupQuery) {
    final int browseDepthVal = getPathDepth(path);

    final BoolQueryBuilder queryBuilder = QueryBuilders.boolQuery();

    queryBuilder.mustNot(QueryBuilders.termQuery(REMOVED, "true"));

    if (!path.isEmpty()) {
      queryBuilder.filter(QueryBuilders.termQuery(BROWSE_PATH, path));
    }

    if (isGroupQuery) {
      queryBuilder.filter(QueryBuilders.rangeQuery(BROWSE_PATH_DEPTH).gt(browseDepthVal));
    } else {
      queryBuilder.filter(QueryBuilders.termQuery(BROWSE_PATH_DEPTH, browseDepthVal));
    }

    requestMap.forEach((field, val) -> queryBuilder.filter(QueryBuilders.termQuery(field, val)));

    return queryBuilder;
  }

  /**
   * Constructs search request for entity search.
   *
   * @param path the path which is being browsed
   * @param from index of first entity
   * @param size count of entities
   * @return {@link SearchRequest}
   */
  @VisibleForTesting
  @Nonnull
  SearchRequest constructEntitiesSearchRequest(
      @Nonnull String indexName,
      @Nonnull String path,
      @Nonnull Map<String, String> requestMap,
      int from,
      int size) {
    final SearchRequest searchRequest = new SearchRequest(indexName);
    final SearchSourceBuilder searchSourceBuilder = new SearchSourceBuilder();
    searchSourceBuilder.from(from);
    searchSourceBuilder.size(size);
    searchSourceBuilder.fetchSource(new String[] {BROWSE_PATH, URN}, null);
    searchSourceBuilder.sort(URN, SortOrder.ASC);
    searchSourceBuilder.query(buildQueryString(path, requestMap, false));
    searchRequest.source(searchSourceBuilder);
    return searchRequest;
  }

  /**
   * Constructs search request for entity search.
   *
   * @param path the path which is being browsed
   * @param sort the sort values of the last search result in the previous page
   * @param pitId the PointInTime ID of the previous request
   * @param keepAlive keepAlive string representation of time to keep point in time alive
   * @param size count of entities
   * @return {@link SearchRequest}
   */
  @VisibleForTesting
  @Nonnull
  SearchRequest constructEntitiesSearchRequest(
      @Nonnull String indexName,
      @Nonnull String path,
      @Nonnull Map<String, String> requestMap,
      @Nullable Object[] sort,
      @Nullable String pitId,
      @Nonnull String keepAlive,
      int size) {
    final SearchRequest searchRequest = new SearchRequest(indexName);
    final SearchSourceBuilder searchSourceBuilder = new SearchSourceBuilder();

    ESUtils.setSearchAfter(searchSourceBuilder, sort, pitId, keepAlive);

    searchSourceBuilder.size(size);
    searchSourceBuilder.fetchSource(new String[] {BROWSE_PATH, URN}, null);
    searchSourceBuilder.sort(URN, SortOrder.ASC);
    searchSourceBuilder.query(buildQueryString(path, requestMap, false));
    searchRequest.source(searchSourceBuilder);
    return searchRequest;
  }

  /**
   * Extracts group search response into browse result metadata.
   *
   * @param groupsResponse groups search response
   * @param path the path which is being browsed
   * @return {@link BrowseResultMetadata}
   */
  @Nonnull
  private BrowseGroupsResult extractGroupsResponse(
      @Nonnull SearchResponse groupsResponse, @Nonnull String path, int from, int size) {
    final ParsedTerms groups = groupsResponse.getAggregations().get(GROUP_AGG);
    final List<BrowseResultGroup> groupsAgg =
        groups.getBuckets().stream()
            .map(
                group ->
                    new BrowseResultGroup()
                        .setName(getSimpleName(group.getKeyAsString()))
                        .setCount(group.getDocCount()))
            .collect(Collectors.toList());
    // Get the groups that are in the from to from + size range
    final List<BrowseResultGroup> paginatedGroups =
        groupsAgg.size() <= from
            ? Collections.emptyList()
            : groupsAgg.subList(from, Math.min(from + size, groupsAgg.size()));
    return new BrowseGroupsResult(
        paginatedGroups, groupsAgg.size(), (int) groupsResponse.getHits().getTotalHits().value);
  }

  /**
   * Extracts entity search response into list of browse result entities.
   *
   * @param entitiesResponse entity search response
   * @return list of {@link BrowseResultEntity}
   */
  @VisibleForTesting
  @Nonnull
  List<BrowseResultEntity> extractEntitiesResponse(
      @Nonnull SearchResponse entitiesResponse, @Nonnull String currentPath) {
    final List<BrowseResultEntity> entityMetadataArray = new ArrayList<>();
    Arrays.stream(entitiesResponse.getHits().getHits())
        .forEach(
            hit -> {
              try {
                final List<String> allPaths = (List<String>) hit.getSourceAsMap().get(BROWSE_PATH);
                entityMetadataArray.add(
                    new BrowseResultEntity()
                        .setName((String) hit.getSourceAsMap().get(URN))
                        .setUrn(Urn.createFromString((String) hit.getSourceAsMap().get(URN))));
              } catch (URISyntaxException e) {
                log.error("URN is not valid: " + e.toString());
              }
            });
    return entityMetadataArray;
  }

  /**
   * Extracts the name of group from path.
   *
   * <p>Example: /foo/bar/baz => baz
   *
   * @param path path of the group/entity
   * @return String
   */
  @Nonnull
  private String getSimpleName(@Nonnull String path) {
    return path.substring(path.lastIndexOf('/') + 1);
  }

  private static int getPathDepth(@Nonnull String path) {
    return StringUtils.countMatches(path, "/");
  }

  /**
   * Gets a list of paths for a given urn.
   *
   * @param entityName type of entity to query
   * @param urn urn of the entity
   * @return all paths related to a given urn
   */
  @Nonnull
  public List<String> getBrowsePaths(@Nonnull String entityName, @Nonnull Urn urn) {
    final String indexName = indexConvention.getIndexName(entityRegistry.getEntitySpec(entityName));
    final SearchRequest searchRequest = new SearchRequest(indexName);
    searchRequest.source(
        new SearchSourceBuilder().query(QueryBuilders.termQuery(URN, urn.toString())));
    final SearchHit[] searchHits;
    try {
      searchHits = client.search(searchRequest, RequestOptions.DEFAULT).getHits().getHits();
    } catch (Exception e) {
      log.error("Get paths from urn query failed: " + e.getMessage());
      throw new ESQueryException("Get paths from urn query failed: ", e);
    }

    if (searchHits.length == 0) {
      return Collections.emptyList();
    }
    final Map sourceMap = searchHits[0].getSourceAsMap();
    if (!sourceMap.containsKey(BROWSE_PATH)) {
      return Collections.emptyList();
    }
    return (List<String>) sourceMap.get(BROWSE_PATH);
  }

  public BrowseResultV2 browseV2(
      @Nonnull String entityName,
      @Nonnull String path,
      @Nullable Filter filter,
      @Nonnull String input,
      int start,
      int count) {
    try {
      final SearchResponse groupsResponse;
      try (Timer.Context ignored = MetricUtils.timer(this.getClass(), "esGroupSearch").time()) {
        final String finalInput = input.isEmpty() ? "*" : input;
        groupsResponse =
            client.search(
                constructGroupsSearchRequestV2(entityName, path, filter, finalInput),
                RequestOptions.DEFAULT);
      }

      final BrowseGroupsResultV2 browseGroupsResult =
          extractGroupsResponseV2(groupsResponse, path, start, count);
      final int numGroups = browseGroupsResult.getTotalGroups();

      return new BrowseResultV2()
          .setMetadata(
              new BrowseResultMetadata()
                  .setTotalNumEntities(browseGroupsResult.getTotalNumEntities())
                  .setPath(path))
          .setGroups(new BrowseResultGroupV2Array(browseGroupsResult.getGroups()))
          .setNumGroups(numGroups)
          .setFrom(start)
          .setPageSize(count);
    } catch (Exception e) {
      log.error("Browse V2 query failed: " + e.getMessage());
      throw new ESQueryException("Browse V2 query failed: ", e);
    }
  }

  @Nonnull
  private SearchRequest constructGroupsSearchRequestV2(
      @Nonnull String entityName,
      @Nonnull String path,
      @Nullable Filter filter,
      @Nonnull String input) {
    final String indexName = indexConvention.getIndexName(entityRegistry.getEntitySpec(entityName));
    final SearchRequest searchRequest = new SearchRequest(indexName);
    final SearchSourceBuilder searchSourceBuilder = new SearchSourceBuilder();
    searchSourceBuilder.size(0);
    searchSourceBuilder.query(
        buildQueryStringV2(
            entityName,
            path,
            SearchUtil.transformFilterForEntities(filter, indexConvention),
            input));
    searchSourceBuilder.aggregation(buildAggregationsV2(path));
    searchRequest.source(searchSourceBuilder);
    return searchRequest;
  }

  /**
   * Extracts the name of group from path.
   *
   * <p>Example: ␟foo␟bar␟baz => baz
   *
   * @param path path of the group/entity
   * @return String
   */
  @Nonnull
  private String getSimpleNameV2(@Nonnull String path) {
    return path.substring(path.lastIndexOf(BROWSE_V2_DELIMITER) + 1);
  }

  private static int getPathDepthV2(@Nonnull String path) {
    return StringUtils.countMatches(path, BROWSE_V2_DELIMITER);
  }

  @Nonnull
  private QueryBuilder buildQueryStringV2(
      @Nonnull String entityName,
      @Nonnull String path,
      @Nullable Filter filter,
      @Nonnull String input) {
    final int browseDepthVal = getPathDepthV2(path);

    final BoolQueryBuilder queryBuilder = QueryBuilders.boolQuery();

    EntitySpec entitySpec = entityRegistry.getEntitySpec(entityName);
<<<<<<< HEAD
    QueryBuilder query = SearchRequestHandler
        .getBuilder(entitySpec, entityRegistry, searchConfiguration, customSearchConfiguration)
        .getQuery(input, false);
=======
    QueryBuilder query =
        SearchRequestHandler.getBuilder(entitySpec, searchConfiguration, customSearchConfiguration)
            .getQuery(input, false);
>>>>>>> 159a013b
    queryBuilder.must(query);

    filterSoftDeletedByDefault(filter, queryBuilder);

    if (!path.isEmpty()) {
      queryBuilder.filter(QueryBuilders.matchQuery(BROWSE_PATH_V2, path));
    }

    queryBuilder.filter(QueryBuilders.rangeQuery(BROWSE_PATH_V2_DEPTH).gt(browseDepthVal));

    queryBuilder.filter(SearchRequestHandler.getFilterQuery(filter));

    return queryBuilder;
  }

  @Nonnull
  private AggregationBuilder buildAggregationsV2(@Nonnull String path) {
    final String currentLevel = ESUtils.escapeReservedCharacters(path) + "␟.*";
    final String nextLevel = ESUtils.escapeReservedCharacters(path) + "␟.*␟.*";
    final String subAggNextLevel = ESUtils.escapeReservedCharacters(path) + "␟.*␟.*␟.*";

    return AggregationBuilders.terms(GROUP_AGG)
        .field(BROWSE_PATH_V2)
        .size(AGGREGATION_MAX_SIZE)
        .subAggregation(
            AggregationBuilders.terms(GROUP_AGG)
                .field(BROWSE_PATH_V2)
                .size(1) // only need to know if there are groups below, not how many
                .includeExclude(new IncludeExclude(nextLevel, subAggNextLevel)))
        .includeExclude(new IncludeExclude(currentLevel, nextLevel));
  }

  /**
   * Extracts group search response into browse result metadata.
   *
   * @param groupsResponse groups search response
   * @param path the path which is being browsed
   * @return {@link BrowseResultMetadata}
   */
  @Nonnull
  private BrowseGroupsResultV2 extractGroupsResponseV2(
      @Nonnull SearchResponse groupsResponse, @Nonnull String path, int from, int size) {
    final ParsedTerms groups = groupsResponse.getAggregations().get(GROUP_AGG);
    final List<BrowseResultGroupV2> groupsAgg =
        groups.getBuckets().stream().map(this::mapBrowseResultGroupV2).collect(Collectors.toList());

    // Get the groups that are in the from to from + size range
    final List<BrowseResultGroupV2> paginatedGroups =
        groupsAgg.size() <= from
            ? Collections.emptyList()
            : groupsAgg.subList(from, Math.min(from + size, groupsAgg.size()));
    return new BrowseGroupsResultV2(
        paginatedGroups, groupsAgg.size(), (int) groupsResponse.getHits().getTotalHits().value);
  }

  private boolean hasSubGroups(Terms.Bucket group) {
    final ParsedTerms subGroups = group.getAggregations().get(GROUP_AGG);
    if (subGroups != null) {
      return subGroups.getBuckets().size() > 0;
    }
    return false;
  }

  private BrowseResultGroupV2 mapBrowseResultGroupV2(Terms.Bucket group) {
    BrowseResultGroupV2 browseGroup = new BrowseResultGroupV2();
    String name = getSimpleNameV2(group.getKeyAsString());
    browseGroup.setName(name);
    browseGroup.setHasSubGroups(hasSubGroups(group));
    browseGroup.setCount(group.getDocCount());
    if (name.startsWith("urn:li:")) {
      browseGroup.setUrn(UrnUtils.getUrn(name));
    }
    return browseGroup;
  }
}<|MERGE_RESOLUTION|>--- conflicted
+++ resolved
@@ -476,15 +476,9 @@
     final BoolQueryBuilder queryBuilder = QueryBuilders.boolQuery();
 
     EntitySpec entitySpec = entityRegistry.getEntitySpec(entityName);
-<<<<<<< HEAD
-    QueryBuilder query = SearchRequestHandler
-        .getBuilder(entitySpec, entityRegistry, searchConfiguration, customSearchConfiguration)
-        .getQuery(input, false);
-=======
     QueryBuilder query =
-        SearchRequestHandler.getBuilder(entitySpec, searchConfiguration, customSearchConfiguration)
+        SearchRequestHandler.getBuilder(entitySpec, entityRegistry, searchConfiguration, customSearchConfiguration)
             .getQuery(input, false);
->>>>>>> 159a013b
     queryBuilder.must(query);
 
     filterSoftDeletedByDefault(filter, queryBuilder);
