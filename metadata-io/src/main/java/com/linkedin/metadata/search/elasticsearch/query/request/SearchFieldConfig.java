package com.linkedin.metadata.search.elasticsearch.query.request;

<<<<<<< HEAD
import com.linkedin.metadata.models.AspectSpec;
import com.linkedin.metadata.models.EntitySpec;
=======
import static com.linkedin.metadata.search.elasticsearch.indexbuilder.SettingsBuilder.*;

>>>>>>> 159a013b
import com.linkedin.metadata.models.SearchableFieldSpec;
import com.linkedin.metadata.models.SearchableRefFieldSpec;
import com.linkedin.metadata.models.annotation.SearchableAnnotation;
<<<<<<< HEAD
import com.linkedin.metadata.models.annotation.SearchableRefAnnotation;
import com.linkedin.metadata.models.registry.EntityRegistry;
=======
import java.util.Set;
import javax.annotation.Nonnull;
>>>>>>> 159a013b
import lombok.Builder;
import lombok.EqualsAndHashCode;
import lombok.Getter;
import lombok.experimental.Accessors;

<<<<<<< HEAD
import javax.annotation.Nonnull;

import java.util.HashSet;
import java.util.List;
import java.util.Set;

import static com.linkedin.metadata.Constants.SKIP_REFERENCE_ASPECT;
import static com.linkedin.metadata.search.elasticsearch.indexbuilder.SettingsBuilder.*;


=======
>>>>>>> 159a013b
@Builder
@Getter
@Accessors(fluent = true)
@EqualsAndHashCode
public class SearchFieldConfig {
<<<<<<< HEAD
    public static final float DEFAULT_BOOST = 1.0f;

    public static final Set<String> KEYWORD_FIELDS = Set.of("urn", "runId", "_index");
    public static final Set<String> PATH_HIERARCHY_FIELDS = Set.of("browsePathV2");

    // These should not be used directly since there is a specific
    // order in which these rules need to be evaluated for exceptions to
    // the rules.
    private static final Set<SearchableAnnotation.FieldType> TYPES_WITH_DELIMITED_SUBFIELD =
            Set.of(
                    SearchableAnnotation.FieldType.TEXT,
                    SearchableAnnotation.FieldType.TEXT_PARTIAL,
                    SearchableAnnotation.FieldType.WORD_GRAM
                    // NOT URN_PARTIAL (urn field is special)
            );
    // NOT comprehensive
    private static final Set<SearchableAnnotation.FieldType> TYPES_WITH_KEYWORD_SUBFIELD =
            Set.of(
                    SearchableAnnotation.FieldType.URN,
                    SearchableAnnotation.FieldType.KEYWORD,
                    SearchableAnnotation.FieldType.URN_PARTIAL
            );
    private static final Set<SearchableAnnotation.FieldType> TYPES_WITH_BROWSE_PATH =
            Set.of(
                    SearchableAnnotation.FieldType.BROWSE_PATH
            );
    private static final Set<SearchableAnnotation.FieldType> TYPES_WITH_BROWSE_PATH_V2 =
            Set.of(
                    SearchableAnnotation.FieldType.BROWSE_PATH_V2
            );
    private static final Set<SearchableAnnotation.FieldType> TYPES_WITH_BASE_KEYWORD =
            Set.of(
                    SearchableAnnotation.FieldType.TEXT,
                    SearchableAnnotation.FieldType.TEXT_PARTIAL,
                    SearchableAnnotation.FieldType.KEYWORD,
                    SearchableAnnotation.FieldType.WORD_GRAM,
                    // not analyzed
                    SearchableAnnotation.FieldType.BOOLEAN,
                    SearchableAnnotation.FieldType.COUNT,
                    SearchableAnnotation.FieldType.DATETIME,
                    SearchableAnnotation.FieldType.OBJECT
            );
    // NOT true for `urn`
    public static final Set<SearchableAnnotation.FieldType> TYPES_WITH_URN_TEXT =
            Set.of(
                    SearchableAnnotation.FieldType.URN,
                    SearchableAnnotation.FieldType.URN_PARTIAL
            );

    public static final Set<SearchableAnnotation.FieldType> TYPES_WITH_WORD_GRAM =
        Set.of(
            SearchableAnnotation.FieldType.WORD_GRAM
        );

    @Nonnull
    private final String fieldName;
    @Nonnull
    private final String shortName;
    @Builder.Default
    private final Float boost = DEFAULT_BOOST;
    private final String analyzer;
    private boolean hasKeywordSubfield;
    private boolean hasDelimitedSubfield;
    private boolean hasWordGramSubfields;
    private boolean isQueryByDefault;
    private boolean isDelimitedSubfield;
    private boolean isKeywordSubfield;
    private boolean isWordGramSubfield;
//    private boolean isReferenceField;

    public static SearchFieldConfig detectSubFieldType(@Nonnull SearchableFieldSpec fieldSpec) {
        final SearchableAnnotation searchableAnnotation = fieldSpec.getSearchableAnnotation();
        final String fieldName = searchableAnnotation.getFieldName();
        final float boost = (float) searchableAnnotation.getBoostScore();
        final SearchableAnnotation.FieldType fieldType = searchableAnnotation.getFieldType();
        return detectSubFieldType(fieldName, boost, fieldType, searchableAnnotation.isQueryByDefault());
    }

    public static Set<SearchFieldConfig> detectSubFieldType(@Nonnull SearchableRefFieldSpec fieldSpec,
                                                            int depth, EntityRegistry entityRegistry) {
        Set<SearchFieldConfig> fieldConfigs = new HashSet<>();
        final SearchableRefAnnotation searchableRefAnnotation = fieldSpec.getSearchableRefAnnotation();
        String fieldName = searchableRefAnnotation.getFieldName();
        final float boost = (float) searchableRefAnnotation.getBoostScore();
        final SearchableAnnotation.FieldType fieldType = searchableRefAnnotation.getFieldType();
        fieldConfigs.addAll(detectSubFieldType(fieldSpec, depth , entityRegistry, boost, ""));
        return fieldConfigs;
    }

    public static Set<SearchFieldConfig> detectSubFieldType(@Nonnull SearchableRefFieldSpec refFieldSpec, int depth,
                                                            EntityRegistry entityRegistry, float boost,
                                                            String prefixFieldName) {
        Set<SearchFieldConfig> fieldConfigs = new HashSet<>();
        final SearchableRefAnnotation searchableRefAnnotation = refFieldSpec.getSearchableRefAnnotation();
        EntitySpec refEntitySpec = entityRegistry.getEntitySpec(searchableRefAnnotation.getRefType());
        String fieldName = searchableRefAnnotation.getFieldName();
        final SearchableAnnotation.FieldType fieldType = searchableRefAnnotation.getFieldType();
        if(!prefixFieldName.isEmpty()) {
            fieldName = prefixFieldName + "." + fieldName;
        }

        if (depth == 0) {
            // at depth 0 if URN is present then query by default should be true
            fieldConfigs.add(detectSubFieldType(fieldName, boost, fieldType, true));
            return fieldConfigs;
        }

        List<AspectSpec> aspectSpecs = refEntitySpec.getAspectSpecs();

        for (AspectSpec aspectSpec : aspectSpecs) {
             if (!SKIP_REFERENCE_ASPECT.contains(aspectSpec.getName())) {
                for (SearchableFieldSpec searchableFieldSpec : aspectSpec.getSearchableFieldSpecs()) {
                    String refFieldName = searchableFieldSpec.getSearchableAnnotation().getFieldName();
                    refFieldName = fieldName + "." + refFieldName;

                    final SearchableAnnotation searchableAnnotation = searchableFieldSpec.getSearchableAnnotation();
                    final float refBoost = (float) searchableAnnotation.getBoostScore() * boost;
                    final SearchableAnnotation.FieldType refFieldType = searchableAnnotation.getFieldType();
                    fieldConfigs.add(detectSubFieldType(refFieldName, refBoost, refFieldType, searchableAnnotation.isQueryByDefault()));
                }

                for (SearchableRefFieldSpec searchableRefFieldSpec : aspectSpec.getSearchableRefFieldSpecs()) {
                    String refFieldName = searchableRefFieldSpec.getSearchableRefAnnotation().getFieldName();
                    refFieldName = fieldName + "." + refFieldName;
                    final float refBoost = (float) searchableRefFieldSpec.getSearchableRefAnnotation().getBoostScore() * boost;
                    fieldConfigs.addAll(detectSubFieldType(searchableRefFieldSpec, depth - 1, entityRegistry, refBoost, refFieldName));
                }
            }
        }

        return fieldConfigs;
    }



    public static SearchFieldConfig detectSubFieldType(String fieldName,
                                                       SearchableAnnotation.FieldType fieldType,
                                                       boolean isQueryByDefault) {
        return detectSubFieldType(fieldName, DEFAULT_BOOST, fieldType, isQueryByDefault);
    }

    public static SearchFieldConfig detectSubFieldType(String fieldName,
                                                       float boost,
                                                       SearchableAnnotation.FieldType fieldType,
                                                       boolean isQueryByDefault) {
        return SearchFieldConfig.builder()
                .fieldName(fieldName)
                .boost(boost)
                .analyzer(getAnalyzer(fieldName, fieldType))
                .hasKeywordSubfield(hasKeywordSubfield(fieldName, fieldType))
                .hasDelimitedSubfield(hasDelimitedSubfield(fieldName, fieldType))
                .hasWordGramSubfields(hasWordGramSubfields(fieldName, fieldType))
                .isQueryByDefault(isQueryByDefault)
                .build();
    }
    public static Set<SearchFieldConfig> getStandardFields(EntitySpec entitySpec, int depth) {
        Set<SearchFieldConfig> fieldConfigs = new HashSet<>();

        // Generate a SearchFieldConfig for each field in the entity spec
        for (SearchableFieldSpec fieldSpec : entitySpec.getSearchableFieldSpecs()) {
            SearchFieldConfig fieldConfig = detectSubFieldType(fieldSpec);
            fieldConfigs.add(fieldConfig);
        }

        // If the depth is greater than 0, generate SearchFieldConfig objects for the fields of any referenced entities
        if (depth > 0) {
            for (SearchableRefFieldSpec refFieldSpec : entitySpec.getSearchableRefFieldSpecs()) {
//                SearchFieldConfig refFieldConfig = detectSubFieldType(refFieldSpec, depth - 1);
//                fieldConfigs.add(refFieldConfig);
            }
        }
        return fieldConfigs;
    }
    public boolean isKeyword() {
        return KEYWORD_ANALYZER.equals(analyzer()) || isKeyword(fieldName());
    }

    private static boolean hasDelimitedSubfield(String fieldName, SearchableAnnotation.FieldType fieldType) {
        return !fieldName.contains(".")
                && ("urn".equals(fieldName) || TYPES_WITH_DELIMITED_SUBFIELD.contains(fieldType));
    }

    private static boolean hasWordGramSubfields(String fieldName, SearchableAnnotation.FieldType fieldType) {
        return !fieldName.contains(".")
            && (TYPES_WITH_WORD_GRAM.contains(fieldType));
    }
    private static boolean hasKeywordSubfield(String fieldName, SearchableAnnotation.FieldType fieldType) {
        return !"urn".equals(fieldName)
                && !fieldName.contains(".")
                && (TYPES_WITH_DELIMITED_SUBFIELD.contains(fieldType) // if delimited then also has keyword
                    || TYPES_WITH_KEYWORD_SUBFIELD.contains(fieldType));
    }
    private static boolean isKeyword(String fieldName) {
        return fieldName.endsWith(".keyword")
                || KEYWORD_FIELDS.contains(fieldName);
    }

    private static String getAnalyzer(String fieldName, SearchableAnnotation.FieldType fieldType) {
        // order is important
        if (TYPES_WITH_BROWSE_PATH.contains(fieldType)) {
            return BROWSE_PATH_HIERARCHY_ANALYZER;
        } else if (TYPES_WITH_BROWSE_PATH_V2.contains(fieldType)) {
            return BROWSE_PATH_V2_HIERARCHY_ANALYZER;
        // sub fields
        } else if (isKeyword(fieldName)) {
            return KEYWORD_ANALYZER;
        } else if (fieldName.endsWith(".delimited")) {
            return TEXT_SEARCH_ANALYZER;
        // non-subfield cases below
        } else if (TYPES_WITH_BASE_KEYWORD.contains(fieldType)) {
            return KEYWORD_ANALYZER;
        } else if (TYPES_WITH_URN_TEXT.contains(fieldType)) {
            return URN_SEARCH_ANALYZER;
        } else {
            throw new IllegalStateException(String.format("Unknown analyzer for fieldName: %s, fieldType: %s", fieldName, fieldType));
        }
    }

    public static class SearchFieldConfigBuilder {
        public SearchFieldConfigBuilder fieldName(@Nonnull String fieldName) {
            this.fieldName = fieldName;
            isDelimitedSubfield(fieldName.endsWith(".delimited"));
            isKeywordSubfield(fieldName.endsWith(".keyword"));
            isWordGramSubfield(fieldName.contains("wordGrams"));
            shortName(fieldName.split("[.]")[0]);
            return this;
        }
=======
  public static final float DEFAULT_BOOST = 1.0f;

  public static final Set<String> KEYWORD_FIELDS = Set.of("urn", "runId", "_index");
  public static final Set<String> PATH_HIERARCHY_FIELDS = Set.of("browsePathV2");

  // These should not be used directly since there is a specific
  // order in which these rules need to be evaluated for exceptions to
  // the rules.
  private static final Set<SearchableAnnotation.FieldType> TYPES_WITH_DELIMITED_SUBFIELD =
      Set.of(
          SearchableAnnotation.FieldType.TEXT,
          SearchableAnnotation.FieldType.TEXT_PARTIAL,
          SearchableAnnotation.FieldType.WORD_GRAM
          // NOT URN_PARTIAL (urn field is special)
          );
  // NOT comprehensive
  private static final Set<SearchableAnnotation.FieldType> TYPES_WITH_KEYWORD_SUBFIELD =
      Set.of(
          SearchableAnnotation.FieldType.URN,
          SearchableAnnotation.FieldType.KEYWORD,
          SearchableAnnotation.FieldType.URN_PARTIAL);
  private static final Set<SearchableAnnotation.FieldType> TYPES_WITH_BROWSE_PATH =
      Set.of(SearchableAnnotation.FieldType.BROWSE_PATH);
  private static final Set<SearchableAnnotation.FieldType> TYPES_WITH_BROWSE_PATH_V2 =
      Set.of(SearchableAnnotation.FieldType.BROWSE_PATH_V2);
  private static final Set<SearchableAnnotation.FieldType> TYPES_WITH_BASE_KEYWORD =
      Set.of(
          SearchableAnnotation.FieldType.TEXT,
          SearchableAnnotation.FieldType.TEXT_PARTIAL,
          SearchableAnnotation.FieldType.KEYWORD,
          SearchableAnnotation.FieldType.WORD_GRAM,
          // not analyzed
          SearchableAnnotation.FieldType.BOOLEAN,
          SearchableAnnotation.FieldType.COUNT,
          SearchableAnnotation.FieldType.DATETIME,
          SearchableAnnotation.FieldType.OBJECT);
  // NOT true for `urn`
  public static final Set<SearchableAnnotation.FieldType> TYPES_WITH_URN_TEXT =
      Set.of(SearchableAnnotation.FieldType.URN, SearchableAnnotation.FieldType.URN_PARTIAL);

  public static final Set<SearchableAnnotation.FieldType> TYPES_WITH_WORD_GRAM =
      Set.of(SearchableAnnotation.FieldType.WORD_GRAM);

  @Nonnull private final String fieldName;
  @Nonnull private final String shortName;
  @Builder.Default private final Float boost = DEFAULT_BOOST;
  private final String analyzer;
  private boolean hasKeywordSubfield;
  private boolean hasDelimitedSubfield;
  private boolean hasWordGramSubfields;
  private boolean isQueryByDefault;
  private boolean isDelimitedSubfield;
  private boolean isKeywordSubfield;
  private boolean isWordGramSubfield;

  public static SearchFieldConfig detectSubFieldType(@Nonnull SearchableFieldSpec fieldSpec) {
    final SearchableAnnotation searchableAnnotation = fieldSpec.getSearchableAnnotation();
    final String fieldName = searchableAnnotation.getFieldName();
    final float boost = (float) searchableAnnotation.getBoostScore();
    final SearchableAnnotation.FieldType fieldType = searchableAnnotation.getFieldType();
    return detectSubFieldType(fieldName, boost, fieldType, searchableAnnotation.isQueryByDefault());
  }

  public static SearchFieldConfig detectSubFieldType(
      String fieldName, SearchableAnnotation.FieldType fieldType, boolean isQueryByDefault) {
    return detectSubFieldType(fieldName, DEFAULT_BOOST, fieldType, isQueryByDefault);
  }

  public static SearchFieldConfig detectSubFieldType(
      String fieldName,
      float boost,
      SearchableAnnotation.FieldType fieldType,
      boolean isQueryByDefault) {
    return SearchFieldConfig.builder()
        .fieldName(fieldName)
        .boost(boost)
        .analyzer(getAnalyzer(fieldName, fieldType))
        .hasKeywordSubfield(hasKeywordSubfield(fieldName, fieldType))
        .hasDelimitedSubfield(hasDelimitedSubfield(fieldName, fieldType))
        .hasWordGramSubfields(hasWordGramSubfields(fieldName, fieldType))
        .isQueryByDefault(isQueryByDefault)
        .build();
  }

  public boolean isKeyword() {
    return KEYWORD_ANALYZER.equals(analyzer()) || isKeyword(fieldName());
  }

  private static boolean hasDelimitedSubfield(
      String fieldName, SearchableAnnotation.FieldType fieldType) {
    return !fieldName.contains(".")
        && ("urn".equals(fieldName) || TYPES_WITH_DELIMITED_SUBFIELD.contains(fieldType));
  }

  private static boolean hasWordGramSubfields(
      String fieldName, SearchableAnnotation.FieldType fieldType) {
    return !fieldName.contains(".") && (TYPES_WITH_WORD_GRAM.contains(fieldType));
  }

  private static boolean hasKeywordSubfield(
      String fieldName, SearchableAnnotation.FieldType fieldType) {
    return !"urn".equals(fieldName)
        && !fieldName.contains(".")
        && (TYPES_WITH_DELIMITED_SUBFIELD.contains(fieldType) // if delimited then also has keyword
            || TYPES_WITH_KEYWORD_SUBFIELD.contains(fieldType));
  }

  private static boolean isKeyword(String fieldName) {
    return fieldName.endsWith(".keyword") || KEYWORD_FIELDS.contains(fieldName);
  }

  private static String getAnalyzer(String fieldName, SearchableAnnotation.FieldType fieldType) {
    // order is important
    if (TYPES_WITH_BROWSE_PATH.contains(fieldType)) {
      return BROWSE_PATH_HIERARCHY_ANALYZER;
    } else if (TYPES_WITH_BROWSE_PATH_V2.contains(fieldType)) {
      return BROWSE_PATH_V2_HIERARCHY_ANALYZER;
      // sub fields
    } else if (isKeyword(fieldName)) {
      return KEYWORD_ANALYZER;
    } else if (fieldName.endsWith(".delimited")) {
      return TEXT_SEARCH_ANALYZER;
      // non-subfield cases below
    } else if (TYPES_WITH_BASE_KEYWORD.contains(fieldType)) {
      return KEYWORD_ANALYZER;
    } else if (TYPES_WITH_URN_TEXT.contains(fieldType)) {
      return URN_SEARCH_ANALYZER;
    } else {
      throw new IllegalStateException(
          String.format("Unknown analyzer for fieldName: %s, fieldType: %s", fieldName, fieldType));
    }
  }

  public static class SearchFieldConfigBuilder {
    public SearchFieldConfigBuilder fieldName(@Nonnull String fieldName) {
      this.fieldName = fieldName;
      isDelimitedSubfield(fieldName.endsWith(".delimited"));
      isKeywordSubfield(fieldName.endsWith(".keyword"));
      isWordGramSubfield(fieldName.contains("wordGrams"));
      shortName(fieldName.split("[.]")[0]);
      return this;
>>>>>>> 159a013b
    }
  }
}<|MERGE_RESOLUTION|>--- conflicted
+++ resolved
@@ -1,28 +1,19 @@
 package com.linkedin.metadata.search.elasticsearch.query.request;
 
-<<<<<<< HEAD
 import com.linkedin.metadata.models.AspectSpec;
 import com.linkedin.metadata.models.EntitySpec;
-=======
 import static com.linkedin.metadata.search.elasticsearch.indexbuilder.SettingsBuilder.*;
 
->>>>>>> 159a013b
 import com.linkedin.metadata.models.SearchableFieldSpec;
 import com.linkedin.metadata.models.SearchableRefFieldSpec;
 import com.linkedin.metadata.models.annotation.SearchableAnnotation;
-<<<<<<< HEAD
 import com.linkedin.metadata.models.annotation.SearchableRefAnnotation;
 import com.linkedin.metadata.models.registry.EntityRegistry;
-=======
-import java.util.Set;
-import javax.annotation.Nonnull;
->>>>>>> 159a013b
 import lombok.Builder;
 import lombok.EqualsAndHashCode;
 import lombok.Getter;
 import lombok.experimental.Accessors;
 
-<<<<<<< HEAD
 import javax.annotation.Nonnull;
 
 import java.util.HashSet;
@@ -33,242 +24,11 @@
 import static com.linkedin.metadata.search.elasticsearch.indexbuilder.SettingsBuilder.*;
 
 
-=======
->>>>>>> 159a013b
 @Builder
 @Getter
 @Accessors(fluent = true)
 @EqualsAndHashCode
 public class SearchFieldConfig {
-<<<<<<< HEAD
-    public static final float DEFAULT_BOOST = 1.0f;
-
-    public static final Set<String> KEYWORD_FIELDS = Set.of("urn", "runId", "_index");
-    public static final Set<String> PATH_HIERARCHY_FIELDS = Set.of("browsePathV2");
-
-    // These should not be used directly since there is a specific
-    // order in which these rules need to be evaluated for exceptions to
-    // the rules.
-    private static final Set<SearchableAnnotation.FieldType> TYPES_WITH_DELIMITED_SUBFIELD =
-            Set.of(
-                    SearchableAnnotation.FieldType.TEXT,
-                    SearchableAnnotation.FieldType.TEXT_PARTIAL,
-                    SearchableAnnotation.FieldType.WORD_GRAM
-                    // NOT URN_PARTIAL (urn field is special)
-            );
-    // NOT comprehensive
-    private static final Set<SearchableAnnotation.FieldType> TYPES_WITH_KEYWORD_SUBFIELD =
-            Set.of(
-                    SearchableAnnotation.FieldType.URN,
-                    SearchableAnnotation.FieldType.KEYWORD,
-                    SearchableAnnotation.FieldType.URN_PARTIAL
-            );
-    private static final Set<SearchableAnnotation.FieldType> TYPES_WITH_BROWSE_PATH =
-            Set.of(
-                    SearchableAnnotation.FieldType.BROWSE_PATH
-            );
-    private static final Set<SearchableAnnotation.FieldType> TYPES_WITH_BROWSE_PATH_V2 =
-            Set.of(
-                    SearchableAnnotation.FieldType.BROWSE_PATH_V2
-            );
-    private static final Set<SearchableAnnotation.FieldType> TYPES_WITH_BASE_KEYWORD =
-            Set.of(
-                    SearchableAnnotation.FieldType.TEXT,
-                    SearchableAnnotation.FieldType.TEXT_PARTIAL,
-                    SearchableAnnotation.FieldType.KEYWORD,
-                    SearchableAnnotation.FieldType.WORD_GRAM,
-                    // not analyzed
-                    SearchableAnnotation.FieldType.BOOLEAN,
-                    SearchableAnnotation.FieldType.COUNT,
-                    SearchableAnnotation.FieldType.DATETIME,
-                    SearchableAnnotation.FieldType.OBJECT
-            );
-    // NOT true for `urn`
-    public static final Set<SearchableAnnotation.FieldType> TYPES_WITH_URN_TEXT =
-            Set.of(
-                    SearchableAnnotation.FieldType.URN,
-                    SearchableAnnotation.FieldType.URN_PARTIAL
-            );
-
-    public static final Set<SearchableAnnotation.FieldType> TYPES_WITH_WORD_GRAM =
-        Set.of(
-            SearchableAnnotation.FieldType.WORD_GRAM
-        );
-
-    @Nonnull
-    private final String fieldName;
-    @Nonnull
-    private final String shortName;
-    @Builder.Default
-    private final Float boost = DEFAULT_BOOST;
-    private final String analyzer;
-    private boolean hasKeywordSubfield;
-    private boolean hasDelimitedSubfield;
-    private boolean hasWordGramSubfields;
-    private boolean isQueryByDefault;
-    private boolean isDelimitedSubfield;
-    private boolean isKeywordSubfield;
-    private boolean isWordGramSubfield;
-//    private boolean isReferenceField;
-
-    public static SearchFieldConfig detectSubFieldType(@Nonnull SearchableFieldSpec fieldSpec) {
-        final SearchableAnnotation searchableAnnotation = fieldSpec.getSearchableAnnotation();
-        final String fieldName = searchableAnnotation.getFieldName();
-        final float boost = (float) searchableAnnotation.getBoostScore();
-        final SearchableAnnotation.FieldType fieldType = searchableAnnotation.getFieldType();
-        return detectSubFieldType(fieldName, boost, fieldType, searchableAnnotation.isQueryByDefault());
-    }
-
-    public static Set<SearchFieldConfig> detectSubFieldType(@Nonnull SearchableRefFieldSpec fieldSpec,
-                                                            int depth, EntityRegistry entityRegistry) {
-        Set<SearchFieldConfig> fieldConfigs = new HashSet<>();
-        final SearchableRefAnnotation searchableRefAnnotation = fieldSpec.getSearchableRefAnnotation();
-        String fieldName = searchableRefAnnotation.getFieldName();
-        final float boost = (float) searchableRefAnnotation.getBoostScore();
-        final SearchableAnnotation.FieldType fieldType = searchableRefAnnotation.getFieldType();
-        fieldConfigs.addAll(detectSubFieldType(fieldSpec, depth , entityRegistry, boost, ""));
-        return fieldConfigs;
-    }
-
-    public static Set<SearchFieldConfig> detectSubFieldType(@Nonnull SearchableRefFieldSpec refFieldSpec, int depth,
-                                                            EntityRegistry entityRegistry, float boost,
-                                                            String prefixFieldName) {
-        Set<SearchFieldConfig> fieldConfigs = new HashSet<>();
-        final SearchableRefAnnotation searchableRefAnnotation = refFieldSpec.getSearchableRefAnnotation();
-        EntitySpec refEntitySpec = entityRegistry.getEntitySpec(searchableRefAnnotation.getRefType());
-        String fieldName = searchableRefAnnotation.getFieldName();
-        final SearchableAnnotation.FieldType fieldType = searchableRefAnnotation.getFieldType();
-        if(!prefixFieldName.isEmpty()) {
-            fieldName = prefixFieldName + "." + fieldName;
-        }
-
-        if (depth == 0) {
-            // at depth 0 if URN is present then query by default should be true
-            fieldConfigs.add(detectSubFieldType(fieldName, boost, fieldType, true));
-            return fieldConfigs;
-        }
-
-        List<AspectSpec> aspectSpecs = refEntitySpec.getAspectSpecs();
-
-        for (AspectSpec aspectSpec : aspectSpecs) {
-             if (!SKIP_REFERENCE_ASPECT.contains(aspectSpec.getName())) {
-                for (SearchableFieldSpec searchableFieldSpec : aspectSpec.getSearchableFieldSpecs()) {
-                    String refFieldName = searchableFieldSpec.getSearchableAnnotation().getFieldName();
-                    refFieldName = fieldName + "." + refFieldName;
-
-                    final SearchableAnnotation searchableAnnotation = searchableFieldSpec.getSearchableAnnotation();
-                    final float refBoost = (float) searchableAnnotation.getBoostScore() * boost;
-                    final SearchableAnnotation.FieldType refFieldType = searchableAnnotation.getFieldType();
-                    fieldConfigs.add(detectSubFieldType(refFieldName, refBoost, refFieldType, searchableAnnotation.isQueryByDefault()));
-                }
-
-                for (SearchableRefFieldSpec searchableRefFieldSpec : aspectSpec.getSearchableRefFieldSpecs()) {
-                    String refFieldName = searchableRefFieldSpec.getSearchableRefAnnotation().getFieldName();
-                    refFieldName = fieldName + "." + refFieldName;
-                    final float refBoost = (float) searchableRefFieldSpec.getSearchableRefAnnotation().getBoostScore() * boost;
-                    fieldConfigs.addAll(detectSubFieldType(searchableRefFieldSpec, depth - 1, entityRegistry, refBoost, refFieldName));
-                }
-            }
-        }
-
-        return fieldConfigs;
-    }
-
-
-
-    public static SearchFieldConfig detectSubFieldType(String fieldName,
-                                                       SearchableAnnotation.FieldType fieldType,
-                                                       boolean isQueryByDefault) {
-        return detectSubFieldType(fieldName, DEFAULT_BOOST, fieldType, isQueryByDefault);
-    }
-
-    public static SearchFieldConfig detectSubFieldType(String fieldName,
-                                                       float boost,
-                                                       SearchableAnnotation.FieldType fieldType,
-                                                       boolean isQueryByDefault) {
-        return SearchFieldConfig.builder()
-                .fieldName(fieldName)
-                .boost(boost)
-                .analyzer(getAnalyzer(fieldName, fieldType))
-                .hasKeywordSubfield(hasKeywordSubfield(fieldName, fieldType))
-                .hasDelimitedSubfield(hasDelimitedSubfield(fieldName, fieldType))
-                .hasWordGramSubfields(hasWordGramSubfields(fieldName, fieldType))
-                .isQueryByDefault(isQueryByDefault)
-                .build();
-    }
-    public static Set<SearchFieldConfig> getStandardFields(EntitySpec entitySpec, int depth) {
-        Set<SearchFieldConfig> fieldConfigs = new HashSet<>();
-
-        // Generate a SearchFieldConfig for each field in the entity spec
-        for (SearchableFieldSpec fieldSpec : entitySpec.getSearchableFieldSpecs()) {
-            SearchFieldConfig fieldConfig = detectSubFieldType(fieldSpec);
-            fieldConfigs.add(fieldConfig);
-        }
-
-        // If the depth is greater than 0, generate SearchFieldConfig objects for the fields of any referenced entities
-        if (depth > 0) {
-            for (SearchableRefFieldSpec refFieldSpec : entitySpec.getSearchableRefFieldSpecs()) {
-//                SearchFieldConfig refFieldConfig = detectSubFieldType(refFieldSpec, depth - 1);
-//                fieldConfigs.add(refFieldConfig);
-            }
-        }
-        return fieldConfigs;
-    }
-    public boolean isKeyword() {
-        return KEYWORD_ANALYZER.equals(analyzer()) || isKeyword(fieldName());
-    }
-
-    private static boolean hasDelimitedSubfield(String fieldName, SearchableAnnotation.FieldType fieldType) {
-        return !fieldName.contains(".")
-                && ("urn".equals(fieldName) || TYPES_WITH_DELIMITED_SUBFIELD.contains(fieldType));
-    }
-
-    private static boolean hasWordGramSubfields(String fieldName, SearchableAnnotation.FieldType fieldType) {
-        return !fieldName.contains(".")
-            && (TYPES_WITH_WORD_GRAM.contains(fieldType));
-    }
-    private static boolean hasKeywordSubfield(String fieldName, SearchableAnnotation.FieldType fieldType) {
-        return !"urn".equals(fieldName)
-                && !fieldName.contains(".")
-                && (TYPES_WITH_DELIMITED_SUBFIELD.contains(fieldType) // if delimited then also has keyword
-                    || TYPES_WITH_KEYWORD_SUBFIELD.contains(fieldType));
-    }
-    private static boolean isKeyword(String fieldName) {
-        return fieldName.endsWith(".keyword")
-                || KEYWORD_FIELDS.contains(fieldName);
-    }
-
-    private static String getAnalyzer(String fieldName, SearchableAnnotation.FieldType fieldType) {
-        // order is important
-        if (TYPES_WITH_BROWSE_PATH.contains(fieldType)) {
-            return BROWSE_PATH_HIERARCHY_ANALYZER;
-        } else if (TYPES_WITH_BROWSE_PATH_V2.contains(fieldType)) {
-            return BROWSE_PATH_V2_HIERARCHY_ANALYZER;
-        // sub fields
-        } else if (isKeyword(fieldName)) {
-            return KEYWORD_ANALYZER;
-        } else if (fieldName.endsWith(".delimited")) {
-            return TEXT_SEARCH_ANALYZER;
-        // non-subfield cases below
-        } else if (TYPES_WITH_BASE_KEYWORD.contains(fieldType)) {
-            return KEYWORD_ANALYZER;
-        } else if (TYPES_WITH_URN_TEXT.contains(fieldType)) {
-            return URN_SEARCH_ANALYZER;
-        } else {
-            throw new IllegalStateException(String.format("Unknown analyzer for fieldName: %s, fieldType: %s", fieldName, fieldType));
-        }
-    }
-
-    public static class SearchFieldConfigBuilder {
-        public SearchFieldConfigBuilder fieldName(@Nonnull String fieldName) {
-            this.fieldName = fieldName;
-            isDelimitedSubfield(fieldName.endsWith(".delimited"));
-            isKeywordSubfield(fieldName.endsWith(".keyword"));
-            isWordGramSubfield(fieldName.contains("wordGrams"));
-            shortName(fieldName.split("[.]")[0]);
-            return this;
-        }
-=======
   public static final float DEFAULT_BOOST = 1.0f;
 
   public static final Set<String> KEYWORD_FIELDS = Set.of("urn", "runId", "_index");
@@ -332,10 +92,68 @@
     return detectSubFieldType(fieldName, boost, fieldType, searchableAnnotation.isQueryByDefault());
   }
 
-  public static SearchFieldConfig detectSubFieldType(
-      String fieldName, SearchableAnnotation.FieldType fieldType, boolean isQueryByDefault) {
-    return detectSubFieldType(fieldName, DEFAULT_BOOST, fieldType, isQueryByDefault);
-  }
+  public static Set<SearchFieldConfig> detectSubFieldType(@Nonnull SearchableRefFieldSpec fieldSpec,
+                                                            int depth, EntityRegistry entityRegistry) {
+        Set<SearchFieldConfig> fieldConfigs = new HashSet<>();
+        final SearchableRefAnnotation searchableRefAnnotation = fieldSpec.getSearchableRefAnnotation();
+        String fieldName = searchableRefAnnotation.getFieldName();
+        final float boost = (float) searchableRefAnnotation.getBoostScore();
+        final SearchableAnnotation.FieldType fieldType = searchableRefAnnotation.getFieldType();
+        fieldConfigs.addAll(detectSubFieldType(fieldSpec, depth , entityRegistry, boost, ""));
+        return fieldConfigs;
+    }
+
+    public static Set<SearchFieldConfig> detectSubFieldType(@Nonnull SearchableRefFieldSpec refFieldSpec, int depth,
+                                                            EntityRegistry entityRegistry, float boost,
+                                                            String prefixFieldName) {
+        Set<SearchFieldConfig> fieldConfigs = new HashSet<>();
+        final SearchableRefAnnotation searchableRefAnnotation = refFieldSpec.getSearchableRefAnnotation();
+        EntitySpec refEntitySpec = entityRegistry.getEntitySpec(searchableRefAnnotation.getRefType());
+        String fieldName = searchableRefAnnotation.getFieldName();
+        final SearchableAnnotation.FieldType fieldType = searchableRefAnnotation.getFieldType();
+        if(!prefixFieldName.isEmpty()) {
+            fieldName = prefixFieldName + "." + fieldName;
+        }
+
+        if (depth == 0) {
+            // at depth 0 if URN is present then query by default should be true
+            fieldConfigs.add(detectSubFieldType(fieldName, boost, fieldType, true));
+            return fieldConfigs;
+        }
+
+        List<AspectSpec> aspectSpecs = refEntitySpec.getAspectSpecs();
+
+        for (AspectSpec aspectSpec : aspectSpecs) {
+             if (!SKIP_REFERENCE_ASPECT.contains(aspectSpec.getName())) {
+                for (SearchableFieldSpec searchableFieldSpec : aspectSpec.getSearchableFieldSpecs()) {
+                    String refFieldName = searchableFieldSpec.getSearchableAnnotation().getFieldName();
+                    refFieldName = fieldName + "." + refFieldName;
+
+                    final SearchableAnnotation searchableAnnotation = searchableFieldSpec.getSearchableAnnotation();
+                    final float refBoost = (float) searchableAnnotation.getBoostScore() * boost;
+                    final SearchableAnnotation.FieldType refFieldType = searchableAnnotation.getFieldType();
+                    fieldConfigs.add(detectSubFieldType(refFieldName, refBoost, refFieldType, searchableAnnotation.isQueryByDefault()));
+                }
+
+                for (SearchableRefFieldSpec searchableRefFieldSpec : aspectSpec.getSearchableRefFieldSpecs()) {
+                    String refFieldName = searchableRefFieldSpec.getSearchableRefAnnotation().getFieldName();
+                    refFieldName = fieldName + "." + refFieldName;
+                    final float refBoost = (float) searchableRefFieldSpec.getSearchableRefAnnotation().getBoostScore() * boost;
+                    fieldConfigs.addAll(detectSubFieldType(searchableRefFieldSpec, depth - 1, entityRegistry, refBoost, refFieldName));
+                }
+            }
+        }
+
+        return fieldConfigs;
+    }
+
+
+
+    public static SearchFieldConfig detectSubFieldType(String fieldName,
+                                                       SearchableAnnotation.FieldType fieldType,
+                                                       boolean isQueryByDefault) {
+        return detectSubFieldType(fieldName, DEFAULT_BOOST, fieldType, isQueryByDefault);
+    }
 
   public static SearchFieldConfig detectSubFieldType(
       String fieldName,
@@ -353,9 +171,9 @@
         .build();
   }
 
-  public boolean isKeyword() {
-    return KEYWORD_ANALYZER.equals(analyzer()) || isKeyword(fieldName());
-  }
+    public boolean isKeyword() {
+        return KEYWORD_ANALYZER.equals(analyzer()) || isKeyword(fieldName());
+    }
 
   private static boolean hasDelimitedSubfield(
       String fieldName, SearchableAnnotation.FieldType fieldType) {
@@ -410,7 +228,6 @@
       isWordGramSubfield(fieldName.contains("wordGrams"));
       shortName(fieldName.split("[.]")[0]);
       return this;
->>>>>>> 159a013b
     }
   }
 }