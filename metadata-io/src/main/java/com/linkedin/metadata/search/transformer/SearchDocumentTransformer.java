package com.linkedin.metadata.search.transformer;

import com.fasterxml.jackson.databind.JsonNode;
import com.fasterxml.jackson.databind.node.ArrayNode;
import com.fasterxml.jackson.databind.node.JsonNodeFactory;
import com.fasterxml.jackson.databind.node.ObjectNode;
import com.linkedin.common.urn.Urn;
import com.linkedin.data.schema.DataSchema;
import com.linkedin.data.template.RecordTemplate;
import com.linkedin.entity.client.SystemEntityClient;
import com.linkedin.metadata.Constants;
import com.linkedin.metadata.entity.EntityUtils;
import com.linkedin.metadata.models.AspectSpec;
import com.linkedin.metadata.models.EntitySpec;
import com.linkedin.metadata.models.SearchScoreFieldSpec;
import com.linkedin.metadata.models.SearchableFieldSpec;
import com.linkedin.metadata.models.SearchableRefFieldSpec;

import com.linkedin.metadata.models.annotation.SearchableAnnotation.FieldType;
import com.linkedin.metadata.models.extractor.FieldExtractor;
import java.util.ArrayList;
import java.util.List;
import java.util.Map;
import java.util.Optional;
import java.util.stream.Collectors;
<<<<<<< HEAD

import com.linkedin.metadata.models.registry.EntityRegistry;
import com.linkedin.r2.RemoteInvocationException;
=======
import javax.annotation.Nonnull;
>>>>>>> 159a013b
import lombok.RequiredArgsConstructor;
import lombok.Setter;
import lombok.extern.slf4j.Slf4j;

/**
 * Class that provides a utility function that transforms the snapshot object into a search document
 */
@Slf4j
@Setter
@RequiredArgsConstructor
public class SearchDocumentTransformer {

  // Number of elements to index for a given array.
  // The cap improves search speed when having fields with a large number of elements
  private final int maxArrayLength;

  private final int maxObjectKeys;

  // Maximum customProperties value length
  private final int maxValueLength;

  private SystemEntityClient entityClient;
<<<<<<< HEAD
  private EntityRegistry entityRegistry;
   private static final String BROWSE_PATH_V2_DELIMITER = "␟";
=======

  private static final String BROWSE_PATH_V2_DELIMITER = "␟";
>>>>>>> 159a013b

  public Optional<String> transformSnapshot(
      final RecordTemplate snapshot, final EntitySpec entitySpec, final Boolean forDelete) {
    final Map<SearchableFieldSpec, List<Object>> extractedSearchableFields =
        FieldExtractor.extractFieldsFromSnapshot(
                snapshot, entitySpec, AspectSpec::getSearchableFieldSpecs, maxValueLength)
            .entrySet()
            // Delete expects urn to be preserved
            .stream()
            .filter(
                entry ->
                    !forDelete
                        || !"urn".equals(entry.getKey().getSearchableAnnotation().getFieldName()))
            .collect(Collectors.toMap(Map.Entry::getKey, Map.Entry::getValue));
    final Map<SearchScoreFieldSpec, List<Object>> extractedSearchScoreFields =
        FieldExtractor.extractFieldsFromSnapshot(
            snapshot, entitySpec, AspectSpec::getSearchScoreFieldSpecs, maxValueLength);
    if (extractedSearchableFields.isEmpty() && extractedSearchScoreFields.isEmpty()) {
      return Optional.empty();
    }
    final ObjectNode searchDocument = JsonNodeFactory.instance.objectNode();
    searchDocument.put("urn", snapshot.data().get("urn").toString());
    extractedSearchableFields.forEach(
        (key, value) -> setSearchableValue(key, value, searchDocument, forDelete));
    extractedSearchScoreFields.forEach(
        (key, values) -> setSearchScoreValue(key, values, searchDocument, forDelete));
    return Optional.of(searchDocument.toString());
  }

  public Optional<String> transformAspect(
      final Urn urn,
      final RecordTemplate aspect,
      final AspectSpec aspectSpec,
      final Boolean forDelete) {
    final Map<SearchableFieldSpec, List<Object>> extractedSearchableFields =
        FieldExtractor.extractFields(aspect, aspectSpec.getSearchableFieldSpecs(), maxValueLength);
    final Map<SearchScoreFieldSpec, List<Object>> extractedSearchScoreFields =
        FieldExtractor.extractFields(aspect, aspectSpec.getSearchScoreFieldSpecs(), maxValueLength);
    final Map<SearchableRefFieldSpec, List<Object>> extractedSearchableRefFields =
            FieldExtractor.extractFields(aspect, aspectSpec.getSearchableRefFieldSpecs(), maxValueLength);
    Optional<String> result = Optional.empty();
    if (!extractedSearchableFields.isEmpty() || !extractedSearchScoreFields.isEmpty() || !extractedSearchableRefFields.isEmpty()) {
      final ObjectNode searchDocument = JsonNodeFactory.instance.objectNode();
      searchDocument.put("urn", urn.toString());
<<<<<<< HEAD
      extractedSearchableFields.forEach((key, values) -> setSearchableValue(key, values, searchDocument, forDelete));
      extractedSearchScoreFields.forEach((key, values) -> setSearchScoreValue(key, values, searchDocument, forDelete));
      extractedSearchableRefFields.forEach((key, value) -> setSearchableRefValue(key, value, searchDocument, forDelete));
=======
      extractedSearchableFields.forEach(
          (key, values) -> setSearchableValue(key, values, searchDocument, forDelete));
      extractedSearchScoreFields.forEach(
          (key, values) -> setSearchScoreValue(key, values, searchDocument, forDelete));
>>>>>>> 159a013b
      result = Optional.of(searchDocument.toString());
    }
    return result;
  }
<<<<<<< HEAD
  public void setSearchableValue(final SearchableFieldSpec fieldSpec, final List<Object> fieldValues,
      final ObjectNode searchDocument, final Boolean forDelete) {
=======

  public void setSearchableValue(
      final SearchableFieldSpec fieldSpec,
      final List<Object> fieldValues,
      final ObjectNode searchDocument,
      final Boolean forDelete) {
>>>>>>> 159a013b
    DataSchema.Type valueType = fieldSpec.getPegasusSchema().getType();
    Optional<Object> firstValue = fieldValues.stream().findFirst();
    boolean isArray = fieldSpec.isArray();

    // Set hasValues field if exists
    fieldSpec
        .getSearchableAnnotation()
        .getHasValuesFieldName()
        .ifPresent(
            fieldName -> {
              if (forDelete) {
                searchDocument.set(fieldName, JsonNodeFactory.instance.booleanNode(false));
                return;
              }
              if (valueType == DataSchema.Type.BOOLEAN) {
                searchDocument.set(
                    fieldName,
                    JsonNodeFactory.instance.booleanNode((Boolean) firstValue.orElse(false)));
              } else {
                searchDocument.set(
                    fieldName, JsonNodeFactory.instance.booleanNode(!fieldValues.isEmpty()));
              }
            });

    // Set numValues field if exists
    fieldSpec
        .getSearchableAnnotation()
        .getNumValuesFieldName()
        .ifPresent(
            fieldName -> {
              if (forDelete) {
                searchDocument.set(fieldName, JsonNodeFactory.instance.numberNode((Integer) 0));
                return;
              }
              switch (valueType) {
                case INT:
                  searchDocument.set(
                      fieldName,
                      JsonNodeFactory.instance.numberNode((Integer) firstValue.orElse(0)));
                  break;
                case LONG:
                  searchDocument.set(
                      fieldName, JsonNodeFactory.instance.numberNode((Long) firstValue.orElse(0L)));
                  break;
                default:
                  searchDocument.set(
                      fieldName, JsonNodeFactory.instance.numberNode(fieldValues.size()));
                  break;
              }
            });

    final String fieldName = fieldSpec.getSearchableAnnotation().getFieldName();
    final FieldType fieldType = fieldSpec.getSearchableAnnotation().getFieldType();

    if (forDelete) {
      searchDocument.set(fieldName, JsonNodeFactory.instance.nullNode());
      return;
    }

    if (isArray || (valueType == DataSchema.Type.MAP && fieldType != FieldType.OBJECT)) {
      if (fieldType == FieldType.BROWSE_PATH_V2) {
        String browsePathV2Value = getBrowsePathV2Value(fieldValues);
        searchDocument.set(fieldName, JsonNodeFactory.instance.textNode(browsePathV2Value));
      } else {
        ArrayNode arrayNode = JsonNodeFactory.instance.arrayNode();
        fieldValues
            .subList(0, Math.min(fieldValues.size(), maxArrayLength))
            .forEach(
                value -> getNodeForValue(valueType, value, fieldType).ifPresent(arrayNode::add));
        searchDocument.set(fieldName, arrayNode);
      }
    } else if (valueType == DataSchema.Type.MAP) {
      ObjectNode dictDoc = JsonNodeFactory.instance.objectNode();
      fieldValues
          .subList(0, Math.min(fieldValues.size(), maxObjectKeys))
          .forEach(
              fieldValue -> {
                String[] keyValues = fieldValue.toString().split("=");
                String key = keyValues[0];
                String value = keyValues[1];
                dictDoc.put(key, value);
              });
      searchDocument.set(fieldName, dictDoc);
    } else if (!fieldValues.isEmpty()) {
      getNodeForValue(valueType, fieldValues.get(0), fieldType)
          .ifPresent(node -> searchDocument.set(fieldName, node));
    }
  }

  public void setSearchScoreValue(
      final SearchScoreFieldSpec fieldSpec,
      final List<Object> fieldValues,
      final ObjectNode searchDocument,
      final Boolean forDelete) {
    DataSchema.Type valueType = fieldSpec.getPegasusSchema().getType();

    final String fieldName = fieldSpec.getSearchScoreAnnotation().getFieldName();

    if (forDelete) {
      searchDocument.set(fieldName, JsonNodeFactory.instance.nullNode());
      return;
    }

    if (fieldValues.isEmpty()) {
      return;
    }

    final Object fieldValue = fieldValues.get(0);
    switch (valueType) {
      case INT:
        searchDocument.set(fieldName, JsonNodeFactory.instance.numberNode((Integer) fieldValue));
        return;
      case LONG:
        searchDocument.set(fieldName, JsonNodeFactory.instance.numberNode((Long) fieldValue));
        return;
      case FLOAT:
        searchDocument.set(fieldName, JsonNodeFactory.instance.numberNode((Float) fieldValue));
        return;
      case DOUBLE:
        searchDocument.set(fieldName, JsonNodeFactory.instance.numberNode((Double) fieldValue));
        return;
      default:
        // Only the above types are supported
        throw new IllegalArgumentException(
            String.format(
                "SearchScore fields must be a numeric type: field %s, value %s",
                fieldName, fieldValue));
    }
  }

<<<<<<< HEAD
  public void setSearchableRefValue(final SearchableRefFieldSpec searchableRefFieldSpec, final List<Object> fieldValues,
                                    final ObjectNode searchDocument, final Boolean forDelete) {
    DataSchema.Type valueType = searchableRefFieldSpec.getPegasusSchema().getType();
    String fieldName = searchableRefFieldSpec.getSearchableRefAnnotation().getFieldName();
    FieldType fieldType = searchableRefFieldSpec.getSearchableRefAnnotation().getFieldType();
    boolean isArray = searchableRefFieldSpec.isArray();

    if (forDelete) {
      searchDocument.set(fieldName, JsonNodeFactory.instance.nullNode());
      return;
    }
    int depth = searchableRefFieldSpec.getSearchableRefAnnotation().getDepth();
    if (isArray) {
      ArrayNode arrayNode = JsonNodeFactory.instance.arrayNode();
      fieldValues.subList(0, Math.min(fieldValues.size(), maxArrayLength))
              .forEach(value -> getNodeForRef(depth, value, fieldType).ifPresent(arrayNode::add));
      searchDocument.set(fieldName, arrayNode);
    } else if (!fieldValues.isEmpty()) {
      String finalFieldName = fieldName;
      getNodeForRef(depth, fieldValues.get(0), fieldType).ifPresent(node -> searchDocument.set(finalFieldName, node));
    }
  }

  private Optional<JsonNode> getNodeForRef(final int depth, final Object fieldValue,
                                           final FieldType fieldType) {
    if (depth == 0) {
      if (fieldValue.toString().isEmpty()) {
        return Optional.empty();
      } else {
        return Optional.of(JsonNodeFactory.instance.textNode(fieldValue.toString()));
      }
    }
    if (fieldType == FieldType.URN) {
      ObjectNode resultNode = JsonNodeFactory.instance.objectNode();
      try {
        Urn eAUrn = EntityUtils.getUrnFromString(fieldValue.toString());
        if (!entityClient.exists(eAUrn)) {
          return Optional.ofNullable(JsonNodeFactory.instance.nullNode());
        }
        resultNode.set("urn", JsonNodeFactory.instance.textNode(fieldValue.toString()));
        String entityType = eAUrn.getEntityType();
        EntitySpec entitySpec = entityRegistry.getEntitySpec(entityType);
        for (Map.Entry<String, AspectSpec> mapEntry : entitySpec.getAspectSpecMap().entrySet()) {
          String aspectName = mapEntry.getKey();
          AspectSpec aspectSpec = mapEntry.getValue();
          if (!Constants.SKIP_REFERENCE_ASPECT.contains(aspectName)) {
            try {
              RecordTemplate aspectDetails = entityClient.getLatestAspect(eAUrn.toString(), aspectName);
              // Extract searchable fields and create node using getNodeForSearchable
              final Map<SearchableFieldSpec, List<Object>> extractedSearchableFields =
                      FieldExtractor.extractFields(aspectDetails, aspectSpec.getSearchableFieldSpecs(), maxValueLength);
              for (Map.Entry<SearchableFieldSpec, List<Object>> entry : extractedSearchableFields.entrySet()) {
                SearchableFieldSpec spec = entry.getKey();
                List<Object> value = entry.getValue();
                String fieldName = spec.getSearchableAnnotation().getFieldName();
                if (!value.isEmpty()) {
                  setSearchableValue(spec, value, resultNode, false);
                }
              }

              // Extract searchable ref fields and create node using getNodeForRef
              final Map<SearchableRefFieldSpec, List<Object>> extractedSearchableRefFields =
                      FieldExtractor.extractFields(aspectDetails, aspectSpec.getSearchableRefFieldSpecs(), maxValueLength);
              for (Map.Entry<SearchableRefFieldSpec, List<Object>> entry : extractedSearchableRefFields.entrySet()) {
                SearchableRefFieldSpec spec = entry.getKey();
                List<Object> value = entry.getValue();
                String fieldName = spec.getSearchableRefAnnotation().getFieldName();
                boolean isArray = spec.isArray();
                if (!value.isEmpty()) {
                  if (isArray) {
                    ArrayNode arrayNode = JsonNodeFactory.instance.arrayNode();
                    value.subList(0, Math.min(value.size(), maxArrayLength))
                            .forEach(val -> getNodeForRef(depth - 1, val,
                                    spec.getSearchableRefAnnotation().getFieldType()).ifPresent(arrayNode::add));
                    resultNode.set(fieldName, arrayNode);
                  } else {
                    Optional<JsonNode> node = getNodeForRef(depth - 1, value.get(0),
                            spec.getSearchableRefAnnotation().getFieldType());
                    if (node.isPresent()) {
                      resultNode.set(fieldName, node.get());
                    }
                  }
                }
              }
            } catch (RemoteInvocationException e) {
              log.error("Error while fetching aspect details of {} for urn {} : {}", aspectName, eAUrn, e.getMessage());
            }
          }
        }
        return Optional.of(resultNode);
      } catch (Exception e) {
        log.error("Error while processing ref field of urn {} : {}", fieldValue, e.getMessage());
      }
    }
    return Optional.empty();
  }

  private Optional<JsonNode> getNodeForValue(final DataSchema.Type schemaFieldType, final Object fieldValue,
      final FieldType fieldType) {
=======
  private Optional<JsonNode> getNodeForValue(
      final DataSchema.Type schemaFieldType, final Object fieldValue, final FieldType fieldType) {
>>>>>>> 159a013b
    switch (schemaFieldType) {
      case BOOLEAN:
        return Optional.of(JsonNodeFactory.instance.booleanNode((Boolean) fieldValue));
      case INT:
        return Optional.of(JsonNodeFactory.instance.numberNode((Integer) fieldValue));
      case LONG:
        return Optional.of(JsonNodeFactory.instance.numberNode((Long) fieldValue));
        // By default run toString
      default:
        String value = fieldValue.toString();
        // If index type is BROWSE_PATH, make sure the value starts with a slash
        if (fieldType == FieldType.BROWSE_PATH && !value.startsWith("/")) {
          value = "/" + value;
        }
        return value.isEmpty()
            ? Optional.empty()
            : Optional.of(JsonNodeFactory.instance.textNode(fieldValue.toString()));
    }
  }

  /**
   * The browsePathsV2 aspect is a list of objects and the @Searchable annotation specifies a list
   * of strings that we receive. However, we want to aggregate those strings and store as a single
   * string in ElasticSearch so we can do prefix matching against it.
   */
  private String getBrowsePathV2Value(@Nonnull final List<Object> fieldValues) {
    List<String> stringValues = new ArrayList<>();
    fieldValues
        .subList(0, Math.min(fieldValues.size(), maxArrayLength))
        .forEach(
            value -> {
              if (value instanceof String) {
                stringValues.add((String) value);
              }
            });
    String aggregatedValue = String.join(BROWSE_PATH_V2_DELIMITER, stringValues);
    // ensure browse path v2 starts with our delimiter if it's not empty
    if (!aggregatedValue.equals("") && !aggregatedValue.startsWith(BROWSE_PATH_V2_DELIMITER)) {
      aggregatedValue = BROWSE_PATH_V2_DELIMITER + aggregatedValue;
    }
    return aggregatedValue;
  }

  public void setEntityRegistry(EntityRegistry entityRegistry) {
    this.entityRegistry = entityRegistry;
  }
}<|MERGE_RESOLUTION|>--- conflicted
+++ resolved
@@ -23,13 +23,10 @@
 import java.util.Map;
 import java.util.Optional;
 import java.util.stream.Collectors;
-<<<<<<< HEAD
 
 import com.linkedin.metadata.models.registry.EntityRegistry;
 import com.linkedin.r2.RemoteInvocationException;
-=======
 import javax.annotation.Nonnull;
->>>>>>> 159a013b
 import lombok.RequiredArgsConstructor;
 import lombok.Setter;
 import lombok.extern.slf4j.Slf4j;
@@ -52,13 +49,8 @@
   private final int maxValueLength;
 
   private SystemEntityClient entityClient;
-<<<<<<< HEAD
   private EntityRegistry entityRegistry;
    private static final String BROWSE_PATH_V2_DELIMITER = "␟";
-=======
-
-  private static final String BROWSE_PATH_V2_DELIMITER = "␟";
->>>>>>> 159a013b
 
   public Optional<String> transformSnapshot(
       final RecordTemplate snapshot, final EntitySpec entitySpec, final Boolean forDelete) {
@@ -103,31 +95,22 @@
     if (!extractedSearchableFields.isEmpty() || !extractedSearchScoreFields.isEmpty() || !extractedSearchableRefFields.isEmpty()) {
       final ObjectNode searchDocument = JsonNodeFactory.instance.objectNode();
       searchDocument.put("urn", urn.toString());
-<<<<<<< HEAD
-      extractedSearchableFields.forEach((key, values) -> setSearchableValue(key, values, searchDocument, forDelete));
-      extractedSearchScoreFields.forEach((key, values) -> setSearchScoreValue(key, values, searchDocument, forDelete));
-      extractedSearchableRefFields.forEach((key, value) -> setSearchableRefValue(key, value, searchDocument, forDelete));
-=======
       extractedSearchableFields.forEach(
           (key, values) -> setSearchableValue(key, values, searchDocument, forDelete));
       extractedSearchScoreFields.forEach(
           (key, values) -> setSearchScoreValue(key, values, searchDocument, forDelete));
->>>>>>> 159a013b
+      extractedSearchableRefFields.forEach((key, value) -> setSearchableRefValue(key, value, searchDocument, forDelete));
       result = Optional.of(searchDocument.toString());
     }
+
     return result;
   }
-<<<<<<< HEAD
-  public void setSearchableValue(final SearchableFieldSpec fieldSpec, final List<Object> fieldValues,
-      final ObjectNode searchDocument, final Boolean forDelete) {
-=======
 
   public void setSearchableValue(
       final SearchableFieldSpec fieldSpec,
       final List<Object> fieldValues,
       final ObjectNode searchDocument,
       final Boolean forDelete) {
->>>>>>> 159a013b
     DataSchema.Type valueType = fieldSpec.getPegasusSchema().getType();
     Optional<Object> firstValue = fieldValues.stream().findFirst();
     boolean isArray = fieldSpec.isArray();
@@ -258,7 +241,6 @@
     }
   }
 
-<<<<<<< HEAD
   public void setSearchableRefValue(final SearchableRefFieldSpec searchableRefFieldSpec, final List<Object> fieldValues,
                                     final ObjectNode searchDocument, final Boolean forDelete) {
     DataSchema.Type valueType = searchableRefFieldSpec.getPegasusSchema().getType();
@@ -356,12 +338,8 @@
     return Optional.empty();
   }
 
-  private Optional<JsonNode> getNodeForValue(final DataSchema.Type schemaFieldType, final Object fieldValue,
-      final FieldType fieldType) {
-=======
   private Optional<JsonNode> getNodeForValue(
       final DataSchema.Type schemaFieldType, final Object fieldValue, final FieldType fieldType) {
->>>>>>> 159a013b
     switch (schemaFieldType) {
       case BOOLEAN:
         return Optional.of(JsonNodeFactory.instance.booleanNode((Boolean) fieldValue));
