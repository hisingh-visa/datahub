package com.linkedin.metadata.search.elasticsearch.query;

import static com.linkedin.metadata.Constants.*;
import static com.linkedin.metadata.models.registry.template.util.TemplateUtil.*;
import static com.linkedin.metadata.utils.SearchUtil.*;

import com.codahale.metrics.Timer;
import com.datahub.util.exception.ESQueryException;
import com.fasterxml.jackson.core.type.TypeReference;
import com.google.common.annotations.VisibleForTesting;
import com.linkedin.data.template.LongMap;
import com.linkedin.metadata.config.search.SearchConfiguration;
import com.linkedin.metadata.config.search.custom.CustomSearchConfiguration;
import com.linkedin.metadata.models.EntitySpec;
import com.linkedin.metadata.models.registry.EntityRegistry;
import com.linkedin.metadata.query.AutoCompleteResult;
import com.linkedin.metadata.query.SearchFlags;
import com.linkedin.metadata.query.filter.Filter;
import com.linkedin.metadata.query.filter.SortCriterion;
import com.linkedin.metadata.search.AggregationMetadata;
import com.linkedin.metadata.search.AggregationMetadataArray;
import com.linkedin.metadata.search.FilterValueArray;
import com.linkedin.metadata.search.ScrollResult;
import com.linkedin.metadata.search.SearchResult;
import com.linkedin.metadata.search.elasticsearch.query.request.AutocompleteRequestHandler;
import com.linkedin.metadata.search.elasticsearch.query.request.SearchAfterWrapper;
import com.linkedin.metadata.search.elasticsearch.query.request.SearchRequestHandler;
import com.linkedin.metadata.utils.elasticsearch.IndexConvention;
import com.linkedin.metadata.utils.metrics.MetricUtils;
import io.opentelemetry.extension.annotations.WithSpan;
import java.io.IOException;
import java.util.ArrayList;
import java.util.Collections;
import java.util.List;
import java.util.Map;
import java.util.Optional;
import java.util.stream.Collectors;
import java.util.stream.Stream;
import javax.annotation.Nonnull;
import javax.annotation.Nullable;
import lombok.RequiredArgsConstructor;
import lombok.extern.slf4j.Slf4j;
import org.opensearch.action.search.SearchRequest;
import org.opensearch.action.search.SearchResponse;
import org.opensearch.client.Request;
import org.opensearch.client.RequestOptions;
import org.opensearch.client.Response;
import org.opensearch.client.RestHighLevelClient;
import org.opensearch.client.core.CountRequest;
import org.opensearch.common.settings.Settings;
import org.opensearch.common.xcontent.LoggingDeprecationHandler;
import org.opensearch.common.xcontent.XContentType;
import org.opensearch.core.xcontent.NamedXContentRegistry;
import org.opensearch.core.xcontent.XContentParser;
import org.opensearch.search.SearchModule;
import org.opensearch.search.builder.SearchSourceBuilder;

/** A search DAO for Elasticsearch backend. */
@Slf4j
@RequiredArgsConstructor
public class ESSearchDAO {
  private static final NamedXContentRegistry X_CONTENT_REGISTRY;

  static {
    SearchModule searchModule = new SearchModule(Settings.EMPTY, Collections.emptyList());
    X_CONTENT_REGISTRY = new NamedXContentRegistry(searchModule.getNamedXContents());
  }

  private final EntityRegistry entityRegistry;
  private final RestHighLevelClient client;
  private final IndexConvention indexConvention;
  private final boolean pointInTimeCreationEnabled;
  private final String elasticSearchImplementation;
  @Nonnull private final SearchConfiguration searchConfiguration;
  @Nullable private final CustomSearchConfiguration customSearchConfiguration;

  public long docCount(@Nonnull String entityName) {
    EntitySpec entitySpec = entityRegistry.getEntitySpec(entityName);
    CountRequest countRequest =
        new CountRequest(indexConvention.getIndexName(entitySpec))
            .query(SearchRequestHandler.getFilterQuery(null));
    try (Timer.Context ignored = MetricUtils.timer(this.getClass(), "docCount").time()) {
      return client.count(countRequest, RequestOptions.DEFAULT).getCount();
    } catch (IOException e) {
      log.error("Count query failed:" + e.getMessage());
      throw new ESQueryException("Count query failed:", e);
    }
  }

  @Nonnull
  @WithSpan
  private SearchResult executeAndExtract(
      @Nonnull List<EntitySpec> entitySpec,
      @Nonnull SearchRequest searchRequest,
      @Nullable Filter filter,
      int from,
      int size) {
    long id = System.currentTimeMillis();
    try (Timer.Context ignored =
        MetricUtils.timer(this.getClass(), "executeAndExtract_search").time()) {
      log.debug("Executing request {}: {}", id, searchRequest);
      final SearchResponse searchResponse = client.search(searchRequest, RequestOptions.DEFAULT);
      // extract results, validated against document model as well
<<<<<<< HEAD
      return transformIndexIntoEntityName(SearchRequestHandler
              .getBuilder(entitySpec, entityRegistry, searchConfiguration, customSearchConfiguration)
=======
      return transformIndexIntoEntityName(
          SearchRequestHandler.getBuilder(
                  entitySpec, searchConfiguration, customSearchConfiguration)
>>>>>>> 159a013b
              .extractResult(searchResponse, filter, from, size));
    } catch (Exception e) {
      log.error("Search query failed", e);
      throw new ESQueryException("Search query failed:", e);
    } finally {
      log.debug("Returning from request {}.", id);
    }
  }

  private String transformIndexToken(String name, int entityTypeIdx) {
    if (entityTypeIdx < 0) {
      return name;
    }
    String[] tokens = name.split(AGGREGATION_SEPARATOR_CHAR);
    if (entityTypeIdx < tokens.length) {
      tokens[entityTypeIdx] =
          indexConvention.getEntityName(tokens[entityTypeIdx]).orElse(tokens[entityTypeIdx]);
    }
    return String.join(AGGREGATION_SEPARATOR_CHAR, tokens);
  }

  private AggregationMetadata transformAggregationMetadata(
      @Nonnull AggregationMetadata aggMeta, int entityTypeIdx) {
    if (entityTypeIdx >= 0) {
      aggMeta.setAggregations(
          new LongMap(
              aggMeta.getAggregations().entrySet().stream()
                  .collect(
                      Collectors.toMap(
                          entry -> transformIndexToken(entry.getKey(), entityTypeIdx),
                          Map.Entry::getValue))));
      aggMeta.setFilterValues(
          new FilterValueArray(
              aggMeta.getFilterValues().stream()
                  .map(
                      filterValue ->
                          filterValue.setValue(
                              transformIndexToken(filterValue.getValue(), entityTypeIdx)))
                  .collect(Collectors.toList())));
    }
    return aggMeta;
  }

  @VisibleForTesting
  public SearchResult transformIndexIntoEntityName(SearchResult result) {
    return result.setMetadata(
        result
            .getMetadata()
            .setAggregations(transformIndexIntoEntityName(result.getMetadata().getAggregations())));
  }

  private ScrollResult transformIndexIntoEntityName(ScrollResult result) {
    return result.setMetadata(
        result
            .getMetadata()
            .setAggregations(transformIndexIntoEntityName(result.getMetadata().getAggregations())));
  }

  private AggregationMetadataArray transformIndexIntoEntityName(AggregationMetadataArray aggArray) {
    List<AggregationMetadata> newAggs = new ArrayList<>();
    for (AggregationMetadata aggMeta : aggArray) {
      List<String> aggregateFacets = List.of(aggMeta.getName().split(AGGREGATION_SEPARATOR_CHAR));
      int entityTypeIdx = aggregateFacets.indexOf(INDEX_VIRTUAL_FIELD);
      newAggs.add(transformAggregationMetadata(aggMeta, entityTypeIdx));
    }
    return new AggregationMetadataArray(newAggs);
  }

  @Nonnull
  @WithSpan
  private ScrollResult executeAndExtract(
      @Nonnull List<EntitySpec> entitySpecs,
      @Nonnull SearchRequest searchRequest,
      @Nullable Filter filter,
      @Nullable String scrollId,
      @Nullable String keepAlive,
      int size) {
    try (Timer.Context ignored =
        MetricUtils.timer(this.getClass(), "executeAndExtract_scroll").time()) {
      final SearchResponse searchResponse = client.search(searchRequest, RequestOptions.DEFAULT);
      // extract results, validated against document model as well
<<<<<<< HEAD
      return transformIndexIntoEntityName(SearchRequestHandler
              .getBuilder(entitySpecs, entityRegistry, searchConfiguration, customSearchConfiguration)
              .extractScrollResult(searchResponse,
              filter, scrollId, keepAlive, size, supportsPointInTime()));
=======
      return transformIndexIntoEntityName(
          SearchRequestHandler.getBuilder(
                  entitySpecs, searchConfiguration, customSearchConfiguration)
              .extractScrollResult(
                  searchResponse, filter, scrollId, keepAlive, size, supportsPointInTime()));
>>>>>>> 159a013b
    } catch (Exception e) {
      log.error("Search query failed: {}", searchRequest, e);
      throw new ESQueryException("Search query failed:", e);
    }
  }

  /**
   * Gets a list of documents that match given search request. The results are aggregated and
   * filters are applied to the search hits and not the aggregation results.
   *
   * @param input the search input text
   * @param postFilters the request map with fields and values as filters to be applied to search
   *     hits
   * @param sortCriterion {@link SortCriterion} to be applied to search results
   * @param from index to start the search from
   * @param size the number of search hits to return
   * @param searchFlags Structured or full text search modes, plus other misc options
   * @param facets list of facets we want aggregations for
   * @return a {@link SearchResult} that contains a list of matched documents and related search
   *     result metadata
   */
  @Nonnull
  public SearchResult search(
      @Nonnull List<String> entityNames,
      @Nonnull String input,
      @Nullable Filter postFilters,
      @Nullable SortCriterion sortCriterion,
      int from,
      int size,
      @Nullable SearchFlags searchFlags,
      @Nullable List<String> facets) {
    final String finalInput = input.isEmpty() ? "*" : input;
    Timer.Context searchRequestTimer = MetricUtils.timer(this.getClass(), "searchRequest").time();
    List<EntitySpec> entitySpecs =
        entityNames.stream().map(entityRegistry::getEntitySpec).collect(Collectors.toList());
    Filter transformedFilters = transformFilterForEntities(postFilters, indexConvention);
    // Step 1: construct the query
<<<<<<< HEAD
    final SearchRequest searchRequest = SearchRequestHandler
            .getBuilder(entitySpecs, entityRegistry, searchConfiguration, customSearchConfiguration)
            .getSearchRequest(finalInput, transformedFilters, sortCriterion, from, size, searchFlags, facets);
    searchRequest.indices(entityNames.stream()
        .map(indexConvention::getEntityIndexName)
        .toArray(String[]::new));
=======
    final SearchRequest searchRequest =
        SearchRequestHandler.getBuilder(entitySpecs, searchConfiguration, customSearchConfiguration)
            .getSearchRequest(
                finalInput, transformedFilters, sortCriterion, from, size, searchFlags, facets);
    searchRequest.indices(
        entityNames.stream().map(indexConvention::getEntityIndexName).toArray(String[]::new));
>>>>>>> 159a013b
    searchRequestTimer.stop();
    // Step 2: execute the query and extract results, validated against document model as well
    return executeAndExtract(entitySpecs, searchRequest, transformedFilters, from, size);
  }

  /**
   * Gets a list of documents after applying the input filters.
   *
   * @param filters the request map with fields and values to be applied as filters to the search
   *     query
   * @param sortCriterion {@link SortCriterion} to be applied to search results
   * @param from index to start the search from
   * @param size number of search hits to return
   * @return a {@link SearchResult} that contains a list of filtered documents and related search
   *     result metadata
   */
  @Nonnull
  public SearchResult filter(
      @Nonnull String entityName,
      @Nullable Filter filters,
      @Nullable SortCriterion sortCriterion,
      int from,
      int size) {
    EntitySpec entitySpec = entityRegistry.getEntitySpec(entityName);
    Filter transformedFilters = transformFilterForEntities(filters, indexConvention);
    final SearchRequest searchRequest =
<<<<<<< HEAD
        SearchRequestHandler
                .getBuilder(entitySpec, entityRegistry, searchConfiguration, customSearchConfiguration)
                .getFilterRequest(transformedFilters, sortCriterion, from, size);
=======
        SearchRequestHandler.getBuilder(entitySpec, searchConfiguration, customSearchConfiguration)
            .getFilterRequest(transformedFilters, sortCriterion, from, size);
>>>>>>> 159a013b

    searchRequest.indices(indexConvention.getIndexName(entitySpec));
    return executeAndExtract(List.of(entitySpec), searchRequest, transformedFilters, from, size);
  }

  /**
   * Returns a list of suggestions given type ahead query.
   *
   * <p>The advanced auto complete can take filters and provides suggestions based on filtered
   * context.
   *
   * @param query the type ahead query text
   * @param field the field name for the auto complete
   * @param requestParams specify the field to auto complete and the input text
   * @param limit the number of suggestions returned
   * @return A list of suggestions as string
   */
  @Nonnull
  public AutoCompleteResult autoComplete(
      @Nonnull String entityName,
      @Nonnull String query,
      @Nullable String field,
      @Nullable Filter requestParams,
      int limit) {
    try {
      EntitySpec entitySpec = entityRegistry.getEntitySpec(entityName);
      AutocompleteRequestHandler builder = AutocompleteRequestHandler.getBuilder(entitySpec);
      SearchRequest req =
          builder.getSearchRequest(
              query, field, transformFilterForEntities(requestParams, indexConvention), limit);
      req.indices(indexConvention.getIndexName(entitySpec));
      SearchResponse searchResponse = client.search(req, RequestOptions.DEFAULT);
      return builder.extractResult(searchResponse, query);
    } catch (Exception e) {
      log.error("Auto complete query failed:" + e.getMessage());
      throw new ESQueryException("Auto complete query failed:", e);
    }
  }

  /**
   * Returns number of documents per field value given the field and filters
   *
   * @param entityName name of the entity, if null, aggregates over all entities
   * @param field the field name for aggregate
   * @param requestParams filters to apply before aggregating
   * @param limit the number of aggregations to return
   * @return
   */
  @Nonnull
  public Map<String, Long> aggregateByValue(
      @Nullable List<String> entityNames,
      @Nonnull String field,
      @Nullable Filter requestParams,
      int limit) {
    final SearchRequest searchRequest =
        SearchRequestHandler.getAggregationRequest(
            field, transformFilterForEntities(requestParams, indexConvention), limit);
    if (entityNames == null) {
      String indexName = indexConvention.getAllEntityIndicesPattern();
      searchRequest.indices(indexName);
    } else {
      Stream<String> stream =
          entityNames.stream()
              .map(entityRegistry::getEntitySpec)
              .map(indexConvention::getIndexName);
      searchRequest.indices(stream.toArray(String[]::new));
    }

    try (Timer.Context ignored =
        MetricUtils.timer(this.getClass(), "aggregateByValue_search").time()) {
      final SearchResponse searchResponse = client.search(searchRequest, RequestOptions.DEFAULT);
      // extract results, validated against document model as well
      return SearchRequestHandler.extractTermAggregations(searchResponse, field);
    } catch (Exception e) {
      log.error("Aggregation query failed", e);
      throw new ESQueryException("Aggregation query failed:", e);
    }
  }

  /**
   * Gets a list of documents that match given search request. The results are aggregated and
   * filters are applied to the search hits and not the aggregation results.
   *
   * @param input the search input text
   * @param postFilters the request map with fields and values as filters to be applied to search
   *     hits
   * @param sortCriterion {@link SortCriterion} to be applied to search results
   * @param scrollId opaque scroll Id to convert to a PIT ID and Sort array to pass to ElasticSearch
   * @param keepAlive string representation of the time to keep a point in time alive
   * @param size the number of search hits to return
   * @return a {@link ScrollResult} that contains a list of matched documents and related search
   *     result metadata
   */
  @Nonnull
  public ScrollResult scroll(
      @Nonnull List<String> entities,
      @Nonnull String input,
      @Nullable Filter postFilters,
      @Nullable SortCriterion sortCriterion,
      @Nullable String scrollId,
      @Nullable String keepAlive,
      int size,
      SearchFlags searchFlags) {
    final String finalInput = input.isEmpty() ? "*" : input;
    String[] indexArray =
        entities.stream().map(indexConvention::getEntityIndexName).toArray(String[]::new);
    Timer.Context scrollRequestTimer = MetricUtils.timer(this.getClass(), "scrollRequest").time();
    List<EntitySpec> entitySpecs =
        entities.stream().map(entityRegistry::getEntitySpec).collect(Collectors.toList());
    String pitId = null;
    Object[] sort = null;
    if (scrollId != null) {
      SearchAfterWrapper searchAfterWrapper = SearchAfterWrapper.fromScrollId(scrollId);
      sort = searchAfterWrapper.getSort();
      if (supportsPointInTime()) {
        if (System.currentTimeMillis() + 10000 <= searchAfterWrapper.getExpirationTime()) {
          pitId = searchAfterWrapper.getPitId();
        } else if (keepAlive != null) {
          pitId = createPointInTime(indexArray, keepAlive);
        }
      }
    } else if (supportsPointInTime() && keepAlive != null) {
      pitId = createPointInTime(indexArray, keepAlive);
    }

    Filter transformedFilters = transformFilterForEntities(postFilters, indexConvention);
    // Step 1: construct the query
<<<<<<< HEAD
    final SearchRequest searchRequest = SearchRequestHandler
            .getBuilder(entitySpecs, entityRegistry, searchConfiguration, customSearchConfiguration)
            .getSearchRequest(finalInput, transformedFilters, sortCriterion, sort, pitId, keepAlive, size, searchFlags);
=======
    final SearchRequest searchRequest =
        SearchRequestHandler.getBuilder(entitySpecs, searchConfiguration, customSearchConfiguration)
            .getSearchRequest(
                finalInput,
                transformedFilters,
                sortCriterion,
                sort,
                pitId,
                keepAlive,
                size,
                searchFlags);
>>>>>>> 159a013b

    // PIT specifies indices in creation so it doesn't support specifying indices on the request, so
    // we only specify if not using PIT
    if (!supportsPointInTime()) {
      searchRequest.indices(indexArray);
    }

    scrollRequestTimer.stop();
    // Step 2: execute the query and extract results, validated against document model as well
    return executeAndExtract(
        entitySpecs, searchRequest, transformedFilters, scrollId, keepAlive, size);
  }

  public Optional<SearchResponse> raw(@Nonnull String indexName, @Nullable String jsonQuery) {
    return Optional.ofNullable(jsonQuery)
        .map(
            json -> {
              try {
                XContentParser parser =
                    XContentType.JSON
                        .xContent()
                        .createParser(X_CONTENT_REGISTRY, LoggingDeprecationHandler.INSTANCE, json);
                SearchSourceBuilder searchSourceBuilder = SearchSourceBuilder.fromXContent(parser);

                SearchRequest searchRequest =
                    new SearchRequest(indexConvention.getIndexName(indexName));
                searchRequest.source(searchSourceBuilder);

                return client.search(searchRequest, RequestOptions.DEFAULT);
              } catch (IOException e) {
                throw new RuntimeException(e);
              }
            });
  }

  private boolean supportsPointInTime() {
    return pointInTimeCreationEnabled
        && ELASTICSEARCH_IMPLEMENTATION_ELASTICSEARCH.equalsIgnoreCase(elasticSearchImplementation);
  }

  private String createPointInTime(String[] indexArray, String keepAlive) {
    String endPoint = String.join(",", indexArray) + "/_pit";
    Request request = new Request("POST", endPoint);
    request.addParameter("keep_alive", keepAlive);
    try {
      Response response = client.getLowLevelClient().performRequest(request);
      Map<String, Object> mappedResponse =
          OBJECT_MAPPER.readValue(response.getEntity().getContent(), new TypeReference<>() {});
      return (String) mappedResponse.get("id");
    } catch (IOException e) {
      log.error("Failed to generate PointInTime Identifier.", e);
      throw new IllegalStateException("Failed to generate PointInTime Identifier.:", e);
    }
  }
}<|MERGE_RESOLUTION|>--- conflicted
+++ resolved
@@ -101,14 +101,9 @@
       log.debug("Executing request {}: {}", id, searchRequest);
       final SearchResponse searchResponse = client.search(searchRequest, RequestOptions.DEFAULT);
       // extract results, validated against document model as well
-<<<<<<< HEAD
-      return transformIndexIntoEntityName(SearchRequestHandler
-              .getBuilder(entitySpec, entityRegistry, searchConfiguration, customSearchConfiguration)
-=======
       return transformIndexIntoEntityName(
           SearchRequestHandler.getBuilder(
-                  entitySpec, searchConfiguration, customSearchConfiguration)
->>>>>>> 159a013b
+                  entitySpec, entityRegistry, searchConfiguration, customSearchConfiguration)
               .extractResult(searchResponse, filter, from, size));
     } catch (Exception e) {
       log.error("Search query failed", e);
@@ -190,18 +185,11 @@
         MetricUtils.timer(this.getClass(), "executeAndExtract_scroll").time()) {
       final SearchResponse searchResponse = client.search(searchRequest, RequestOptions.DEFAULT);
       // extract results, validated against document model as well
-<<<<<<< HEAD
-      return transformIndexIntoEntityName(SearchRequestHandler
-              .getBuilder(entitySpecs, entityRegistry, searchConfiguration, customSearchConfiguration)
-              .extractScrollResult(searchResponse,
-              filter, scrollId, keepAlive, size, supportsPointInTime()));
-=======
       return transformIndexIntoEntityName(
           SearchRequestHandler.getBuilder(
-                  entitySpecs, searchConfiguration, customSearchConfiguration)
+                  entitySpecs, entityRegistry, searchConfiguration, customSearchConfiguration)
               .extractScrollResult(
                   searchResponse, filter, scrollId, keepAlive, size, supportsPointInTime()));
->>>>>>> 159a013b
     } catch (Exception e) {
       log.error("Search query failed: {}", searchRequest, e);
       throw new ESQueryException("Search query failed:", e);
@@ -239,21 +227,12 @@
         entityNames.stream().map(entityRegistry::getEntitySpec).collect(Collectors.toList());
     Filter transformedFilters = transformFilterForEntities(postFilters, indexConvention);
     // Step 1: construct the query
-<<<<<<< HEAD
-    final SearchRequest searchRequest = SearchRequestHandler
-            .getBuilder(entitySpecs, entityRegistry, searchConfiguration, customSearchConfiguration)
-            .getSearchRequest(finalInput, transformedFilters, sortCriterion, from, size, searchFlags, facets);
-    searchRequest.indices(entityNames.stream()
-        .map(indexConvention::getEntityIndexName)
-        .toArray(String[]::new));
-=======
     final SearchRequest searchRequest =
-        SearchRequestHandler.getBuilder(entitySpecs, searchConfiguration, customSearchConfiguration)
+        SearchRequestHandler.getBuilder(entitySpecs, entityRegistry, searchConfiguration, customSearchConfiguration)
             .getSearchRequest(
                 finalInput, transformedFilters, sortCriterion, from, size, searchFlags, facets);
     searchRequest.indices(
         entityNames.stream().map(indexConvention::getEntityIndexName).toArray(String[]::new));
->>>>>>> 159a013b
     searchRequestTimer.stop();
     // Step 2: execute the query and extract results, validated against document model as well
     return executeAndExtract(entitySpecs, searchRequest, transformedFilters, from, size);
@@ -280,14 +259,8 @@
     EntitySpec entitySpec = entityRegistry.getEntitySpec(entityName);
     Filter transformedFilters = transformFilterForEntities(filters, indexConvention);
     final SearchRequest searchRequest =
-<<<<<<< HEAD
-        SearchRequestHandler
-                .getBuilder(entitySpec, entityRegistry, searchConfiguration, customSearchConfiguration)
-                .getFilterRequest(transformedFilters, sortCriterion, from, size);
-=======
-        SearchRequestHandler.getBuilder(entitySpec, searchConfiguration, customSearchConfiguration)
+        SearchRequestHandler.getBuilder(entitySpec, entityRegistry, searchConfiguration, customSearchConfiguration)
             .getFilterRequest(transformedFilters, sortCriterion, from, size);
->>>>>>> 159a013b
 
     searchRequest.indices(indexConvention.getIndexName(entitySpec));
     return executeAndExtract(List.of(entitySpec), searchRequest, transformedFilters, from, size);
@@ -415,13 +388,8 @@
 
     Filter transformedFilters = transformFilterForEntities(postFilters, indexConvention);
     // Step 1: construct the query
-<<<<<<< HEAD
-    final SearchRequest searchRequest = SearchRequestHandler
-            .getBuilder(entitySpecs, entityRegistry, searchConfiguration, customSearchConfiguration)
-            .getSearchRequest(finalInput, transformedFilters, sortCriterion, sort, pitId, keepAlive, size, searchFlags);
-=======
     final SearchRequest searchRequest =
-        SearchRequestHandler.getBuilder(entitySpecs, searchConfiguration, customSearchConfiguration)
+        SearchRequestHandler.getBuilder(entitySpecs, entityRegistry, searchConfiguration, customSearchConfiguration)
             .getSearchRequest(
                 finalInput,
                 transformedFilters,
@@ -431,7 +399,6 @@
                 keepAlive,
                 size,
                 searchFlags);
->>>>>>> 159a013b
 
     // PIT specifies indices in creation so it doesn't support specifying indices on the request, so
     // we only specify if not using PIT
