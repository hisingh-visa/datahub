--- conflicted
+++ resolved
@@ -101,31 +101,21 @@
   private final SearchQueryBuilder _searchQueryBuilder;
   private final AggregationQueryBuilder _aggregationQueryBuilder;
 
-<<<<<<< HEAD
   private final EntityRegistry _entityRegistry;
 
-  private SearchRequestHandler(@Nonnull EntitySpec entitySpec, @Nonnull EntityRegistry entityRegistry,
-                               @Nonnull SearchConfiguration configs,
-                               @Nullable CustomSearchConfiguration customSearchConfiguration) {
-    this(ImmutableList.of(entitySpec), entityRegistry, configs, customSearchConfiguration);
-  }
-
-  private SearchRequestHandler(@Nonnull List<EntitySpec> entitySpecs, @Nonnull EntityRegistry entityRegistry,
-                               @Nonnull SearchConfiguration configs,
-                               @Nullable CustomSearchConfiguration customSearchConfiguration) {
-=======
   private SearchRequestHandler(
       @Nonnull EntitySpec entitySpec,
-      @Nonnull SearchConfiguration configs,
+      @Nonnull EntityRegistry entityRegistry,
+                               @Nonnull SearchConfiguration configs,
       @Nullable CustomSearchConfiguration customSearchConfiguration) {
-    this(ImmutableList.of(entitySpec), configs, customSearchConfiguration);
+    this(ImmutableList.of(entitySpec), entityRegistry, configs, customSearchConfiguration);
   }
 
   private SearchRequestHandler(
       @Nonnull List<EntitySpec> entitySpecs,
-      @Nonnull SearchConfiguration configs,
+      @Nonnull EntityRegistry entityRegistry,
+                               @Nonnull SearchConfiguration configs,
       @Nullable CustomSearchConfiguration customSearchConfiguration) {
->>>>>>> 159a013b
     _entitySpecs = entitySpecs;
     List<SearchableAnnotation> annotations = getSearchableAnnotations();
     _defaultQueryFieldNames = getDefaultQueryFieldNames(annotations);
@@ -142,39 +132,25 @@
     _entityRegistry = entityRegistry;
   }
 
-<<<<<<< HEAD
-  public static SearchRequestHandler getBuilder(@Nonnull EntitySpec entitySpec, @Nonnull EntityRegistry entityRegistry,
+  public static SearchRequestHandler getBuilder(
+      @Nonnull EntitySpec entitySpec,
+      @Nonnull EntityRegistry entityRegistry,
                                                 @Nonnull SearchConfiguration configs,
-                                                @Nullable CustomSearchConfiguration customSearchConfiguration) {
+      @Nullable CustomSearchConfiguration customSearchConfiguration) {
     return REQUEST_HANDLER_BY_ENTITY_NAME.computeIfAbsent(
-            ImmutableList.of(entitySpec), k -> new SearchRequestHandler(entitySpec, entityRegistry,
+        ImmutableList.of(entitySpec),
+        k -> new SearchRequestHandler(entitySpec, entityRegistry,
                     configs, customSearchConfiguration));
   }
 
-  public static SearchRequestHandler getBuilder(@Nonnull List<EntitySpec> entitySpecs, @Nonnull EntityRegistry entityRegistry,
+  public static SearchRequestHandler getBuilder(
+      @Nonnull List<EntitySpec> entitySpecs,
+      @Nonnull EntityRegistry entityRegistry,
                                                 @Nonnull SearchConfiguration configs,
-                                                @Nullable CustomSearchConfiguration customSearchConfiguration) {
+      @Nullable CustomSearchConfiguration customSearchConfiguration) {
     return REQUEST_HANDLER_BY_ENTITY_NAME.computeIfAbsent(
             ImmutableList.copyOf(entitySpecs),
             k -> new SearchRequestHandler(entitySpecs, entityRegistry, configs, customSearchConfiguration));
-=======
-  public static SearchRequestHandler getBuilder(
-      @Nonnull EntitySpec entitySpec,
-      @Nonnull SearchConfiguration configs,
-      @Nullable CustomSearchConfiguration customSearchConfiguration) {
-    return REQUEST_HANDLER_BY_ENTITY_NAME.computeIfAbsent(
-        ImmutableList.of(entitySpec),
-        k -> new SearchRequestHandler(entitySpec, configs, customSearchConfiguration));
-  }
-
-  public static SearchRequestHandler getBuilder(
-      @Nonnull List<EntitySpec> entitySpecs,
-      @Nonnull SearchConfiguration configs,
-      @Nullable CustomSearchConfiguration customSearchConfiguration) {
-    return REQUEST_HANDLER_BY_ENTITY_NAME.computeIfAbsent(
-        ImmutableList.copyOf(entitySpecs),
-        k -> new SearchRequestHandler(entitySpecs, configs, customSearchConfiguration));
->>>>>>> 159a013b
   }
 
   private List<SearchableAnnotation> getSearchableAnnotations() {
