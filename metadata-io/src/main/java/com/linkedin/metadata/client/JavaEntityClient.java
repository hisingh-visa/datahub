--- conflicted
+++ resolved
@@ -757,12 +757,18 @@
     _restliEntityClient.rollbackIngestion(runId, authentication);
   }
 
-  private void tryIndexRunId(Urn entityUrn, @Nullable SystemMetadata systemMetadata) {
-    if (systemMetadata != null && systemMetadata.hasRunId()) {
-      _entitySearchService.appendRunId(
-          entityUrn.getEntityType(), entityUrn, systemMetadata.getRunId());
-    }
-  }
+  @SneakyThrows
+    @Override
+    public RecordTemplate getLatestAspect(@Nonnull String urn, @Nonnull String aspect,
+                                          @Nonnull Authentication authentication) throws RemoteInvocationException {
+        return _entityService.getLatestAspect(Urn.createFromString(urn), aspect);
+    }
+
+    private void tryIndexRunId(Urn entityUrn, @Nullable SystemMetadata systemMetadata) {
+        if (systemMetadata != null && systemMetadata.hasRunId()) {
+            _entitySearchService.appendRunId(entityUrn.getEntityType(), entityUrn, systemMetadata.getRunId());
+        }
+    }
 
   protected <T> T withRetry(@Nonnull final Supplier<T> block, @Nullable String counterPrefix) {
     final BackoffPolicy backoffPolicy = new ExponentialBackoff(DEFAULT_RETRY_INTERVAL);
@@ -792,24 +798,9 @@
       }
     }
 
-<<<<<<< HEAD
-    @SneakyThrows
-    @Override
-    public RecordTemplate getLatestAspect(@Nonnull String urn, @Nonnull String aspect,
-                                          @Nonnull Authentication authentication) throws RemoteInvocationException {
-        return _entityService.getLatestAspect(Urn.createFromString(urn), aspect);
-    }
-
-    private void tryIndexRunId(Urn entityUrn, @Nullable SystemMetadata systemMetadata) {
-        if (systemMetadata != null && systemMetadata.hasRunId()) {
-            _entitySearchService.appendRunId(entityUrn.getEntityType(), entityUrn, systemMetadata.getRunId());
-        }
-    }
-=======
     // Should never hit this line.
     throw new IllegalStateException("No JavaEntityClient call executed.");
   }
->>>>>>> 159a013b
 
   private String buildMetricName(Throwable throwable, @Nullable String counterPrefix) {
     StringBuilder builder = new StringBuilder();
