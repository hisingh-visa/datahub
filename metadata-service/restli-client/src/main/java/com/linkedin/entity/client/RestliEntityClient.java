--- conflicted
+++ resolved
@@ -1050,21 +1050,16 @@
     sendClientRequest(requestBuilder, authentication);
   }
 
-<<<<<<< HEAD
   // TODO : Implement RecordAspect Return OR Change Overall to VersionedAspect
   @Override
   public RecordTemplate getLatestAspect(@Nonnull String urn, @Nonnull String aspect, @Nonnull Authentication authentication) throws RemoteInvocationException {
     return null;
   }
 
-  // TODO: Refactor QueryUtils inside of metadata-io to extract these methods into a single shared library location.
-  // Creates new Filter from a map of Criteria by removing null-valued Criteria and using EQUAL condition (default).
-=======
   // TODO: Refactor QueryUtils inside of metadata-io to extract these methods into a single shared
   // library location.
   // Creates new Filter from a map of Criteria by removing null-valued Criteria and using EQUAL
   // condition (default).
->>>>>>> 159a013b
   @Nonnull
   public static Filter newFilter(@Nullable Map<String, String> params) {
     if (params == null) {
