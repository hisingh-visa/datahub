--- conflicted
+++ resolved
@@ -96,17 +96,11 @@
     return ingestProposal(metadataChangeProposal, getSystemAuthentication(), async);
   }
 
-<<<<<<< HEAD
-    default void setWritable(boolean canWrite) throws RemoteInvocationException {
-        setWritable(canWrite, getSystemAuthentication());
-    }
+  default void setWritable(boolean canWrite) throws RemoteInvocationException {
+    setWritable(canWrite, getSystemAuthentication());
+  }
 
     default RecordTemplate getLatestAspect(@Nonnull String urn, @Nonnull String aspect) throws RemoteInvocationException {
        return getLatestAspect(urn, aspect, getSystemAuthentication());
     }
-=======
-  default void setWritable(boolean canWrite) throws RemoteInvocationException {
-    setWritable(canWrite, getSystemAuthentication());
-  }
->>>>>>> 159a013b
 }