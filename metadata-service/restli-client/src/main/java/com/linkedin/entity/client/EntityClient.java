package com.linkedin.entity.client;

import com.datahub.authentication.Authentication;
import com.linkedin.common.VersionedUrn;
import com.linkedin.common.urn.Urn;
import com.linkedin.data.DataMap;
import com.linkedin.data.template.RecordTemplate;
import com.linkedin.data.template.StringArray;
import com.linkedin.entity.Entity;
import com.linkedin.entity.EntityResponse;
import com.linkedin.metadata.aspect.EnvelopedAspect;
import com.linkedin.metadata.aspect.VersionedAspect;
import com.linkedin.metadata.browse.BrowseResult;
import com.linkedin.metadata.browse.BrowseResultV2;
import com.linkedin.metadata.graph.LineageDirection;
import com.linkedin.metadata.query.AutoCompleteResult;
import com.linkedin.metadata.query.ListResult;
import com.linkedin.metadata.query.ListUrnsResult;
import com.linkedin.metadata.query.SearchFlags;
import com.linkedin.metadata.query.filter.Filter;
import com.linkedin.metadata.query.filter.SortCriterion;
import com.linkedin.metadata.search.LineageScrollResult;
import com.linkedin.metadata.search.LineageSearchResult;
import com.linkedin.metadata.search.ScrollResult;
import com.linkedin.metadata.search.SearchResult;
import com.linkedin.mxe.MetadataChangeProposal;
import com.linkedin.mxe.PlatformEvent;
import com.linkedin.mxe.SystemMetadata;
import com.linkedin.r2.RemoteInvocationException;
import java.net.URISyntaxException;
import java.util.Collection;
import java.util.List;
import java.util.Map;
import java.util.Optional;
import java.util.Set;
import java.util.stream.Collectors;
import javax.annotation.Nonnull;
import javax.annotation.Nullable;

// Consider renaming this to datahub client.
public interface EntityClient {

  @Nullable
  public EntityResponse getV2(
      @Nonnull String entityName,
      @Nonnull final Urn urn,
      @Nullable final Set<String> aspectNames,
      @Nonnull final Authentication authentication)
      throws RemoteInvocationException, URISyntaxException;

  @Nonnull
  @Deprecated
  public Entity get(@Nonnull final Urn urn, @Nonnull final Authentication authentication)
      throws RemoteInvocationException;

  @Nonnull
  public Map<Urn, EntityResponse> batchGetV2(
      @Nonnull String entityName,
      @Nonnull final Set<Urn> urns,
      @Nullable final Set<String> aspectNames,
      @Nonnull final Authentication authentication)
      throws RemoteInvocationException, URISyntaxException;

  @Nonnull
  Map<Urn, EntityResponse> batchGetVersionedV2(
      @Nonnull String entityName,
      @Nonnull final Set<VersionedUrn> versionedUrns,
      @Nullable final Set<String> aspectNames,
      @Nonnull final Authentication authentication)
      throws RemoteInvocationException, URISyntaxException;

  @Nonnull
  @Deprecated
  public Map<Urn, Entity> batchGet(
      @Nonnull final Set<Urn> urns, @Nonnull final Authentication authentication)
      throws RemoteInvocationException;

  /**
   * Gets browse snapshot of a given path
   *
   * @param query search query
   * @param field field of the dataset
   * @param requestFilters autocomplete filters
   * @param limit max number of autocomplete results
   * @throws RemoteInvocationException
   */
  @Nonnull
  public AutoCompleteResult autoComplete(
      @Nonnull String entityType,
      @Nonnull String query,
      @Nullable Filter requestFilters,
      @Nonnull int limit,
      @Nullable String field,
      @Nonnull Authentication authentication)
      throws RemoteInvocationException;

  /**
   * Gets browse snapshot of a given path
   *
   * @param query search query
   * @param requestFilters autocomplete filters
   * @param limit max number of autocomplete results
   * @throws RemoteInvocationException
   */
  @Nonnull
  public AutoCompleteResult autoComplete(
      @Nonnull String entityType,
      @Nonnull String query,
      @Nullable Filter requestFilters,
      @Nonnull int limit,
      @Nonnull Authentication authentication)
      throws RemoteInvocationException;

  /**
   * Gets browse snapshot of a given path
   *
   * @param entityType entity type being browse
   * @param path path being browsed
   * @param requestFilters browse filters
   * @param start start offset of first dataset
   * @param limit max number of datasets
   * @throws RemoteInvocationException
   */
  @Nonnull
  public BrowseResult browse(
      @Nonnull String entityType,
      @Nonnull String path,
      @Nullable Map<String, String> requestFilters,
      int start,
      int limit,
      @Nonnull Authentication authentication)
      throws RemoteInvocationException;

  /**
   * Gets browse snapshot of a given path
   *
   * @param entityName entity being browsed
   * @param path path being browsed
   * @param filter browse filter
   * @param input search query
   * @param start start offset of first group
   * @param count max number of results requested
   * @throws RemoteInvocationException
   */
  @Nonnull
  public BrowseResultV2 browseV2(
      @Nonnull String entityName,
      @Nonnull String path,
      @Nullable Filter filter,
      @Nonnull String input,
      int start,
      int count,
      @Nonnull Authentication authentication)
      throws RemoteInvocationException;

  @Deprecated
  public void update(@Nonnull final Entity entity, @Nonnull final Authentication authentication)
      throws RemoteInvocationException;

  @Deprecated
  public void updateWithSystemMetadata(
      @Nonnull final Entity entity,
      @Nullable final SystemMetadata systemMetadata,
      @Nonnull final Authentication authentication)
      throws RemoteInvocationException;

  @Deprecated
  public void batchUpdate(
      @Nonnull final Set<Entity> entities, @Nonnull final Authentication authentication)
      throws RemoteInvocationException;

  /**
   * Searches for entities matching to a given query and filters
   *
   * @param input search query
   * @param requestFilters search filters
   * @param start start offset for search results
   * @param count max number of search results requested
   * @param searchFlags configuration flags for the search request
   * @return a set of search results
   * @throws RemoteInvocationException
   */
  @Nonnull
  public SearchResult search(
      @Nonnull String entity,
      @Nonnull String input,
      @Nullable Map<String, String> requestFilters,
      int start,
      int count,
      @Nonnull Authentication authentication,
      @Nullable SearchFlags searchFlags)
      throws RemoteInvocationException;

  /**
   * Filters for entities matching to a given query and filters
   *
   * <p>TODO: This no longer has any usages, can we deprecate/remove?
   *
   * @param requestFilters search filters
   * @param start start offset for search results
   * @param count max number of search results requested
   * @return a set of list results
   * @throws RemoteInvocationException
   */
  @Nonnull
  public ListResult list(
      @Nonnull String entity,
      @Nullable Map<String, String> requestFilters,
      int start,
      int count,
      @Nonnull Authentication authentication)
      throws RemoteInvocationException;

  /**
   * Searches for datasets matching to a given query and filters
   *
   * @param input search query
   * @param filter search filters
   * @param sortCriterion sort criterion
   * @param start start offset for search results
   * @param count max number of search results requested
   * @param searchFlags configuration flags for the search request
   * @return Snapshot key
   * @throws RemoteInvocationException
   */
  @Nonnull
  public SearchResult search(
      @Nonnull String entity,
      @Nonnull String input,
      @Nullable Filter filter,
      SortCriterion sortCriterion,
      int start,
      int count,
      @Nonnull Authentication authentication,
      @Nullable SearchFlags searchFlags)
      throws RemoteInvocationException;

  /**
   * Searches for entities matching to a given query and filters across multiple entity types
   *
   * @param entities entity types to search (if empty, searches all entities)
   * @param input search query
   * @param filter search filters
   * @param start start offset for search results
   * @param count max number of search results requested
   * @param searchFlags configuration flags for the search request
   * @return Snapshot key
   * @throws RemoteInvocationException
   */
  @Nonnull
  public SearchResult searchAcrossEntities(
      @Nonnull List<String> entities,
      @Nonnull String input,
      @Nullable Filter filter,
      int start,
      int count,
      @Nullable SearchFlags searchFlags,
      @Nullable SortCriterion sortCriterion,
      @Nonnull Authentication authentication)
      throws RemoteInvocationException;

  /**
   * Searches for entities matching to a given query and filters across multiple entity types
   *
   * @param entities entity types to search (if empty, searches all entities)
   * @param input search query
   * @param filter search filters
   * @param start start offset for search results
   * @param count max number of search results requested
   * @param searchFlags configuration flags for the search request
   * @param facets list of facets we want aggregations for
   * @return Snapshot key
   * @throws RemoteInvocationException
   */
  @Nonnull
  public SearchResult searchAcrossEntities(
      @Nonnull List<String> entities,
      @Nonnull String input,
      @Nullable Filter filter,
      int start,
      int count,
      @Nullable SearchFlags searchFlags,
      @Nullable SortCriterion sortCriterion,
      @Nonnull Authentication authentication,
      List<String> facets)
      throws RemoteInvocationException;

  /**
   * Searches for entities matching to a given query and filters across multiple entity types
   *
   * @param entities entity types to search (if empty, searches all entities)
   * @param input search query
   * @param filter search filters
   * @param scrollId opaque scroll ID indicating offset
   * @param keepAlive string representation of time to keep point in time alive, ex: 5m
   * @param count max number of search results requested
   * @return Snapshot key
   * @throws RemoteInvocationException
   */
  @Nonnull
  ScrollResult scrollAcrossEntities(
      @Nonnull List<String> entities,
      @Nonnull String input,
      @Nullable Filter filter,
      @Nullable String scrollId,
      @Nullable String keepAlive,
      int count,
      @Nullable SearchFlags searchFlags,
      @Nonnull Authentication authentication)
      throws RemoteInvocationException;

  /**
   * Gets a list of documents that match given search request that is related to the input entity
   *
   * @param sourceUrn Urn of the source entity
   * @param direction Direction of the relationship
   * @param entities list of entities to search (If empty, searches across all entities)
   * @param input the search input text
   * @param maxHops the max number of hops away to search for. If null, searches all hops.
   * @param filter the request map with fields and values as filters to be applied to search hits
   * @param sortCriterion {@link SortCriterion} to be applied to search results
   * @param start index to start the search from
   * @param count the number of search hits to return
   * @param searchFlags configuration flags for the search request
   * @return a {@link SearchResult} that contains a list of matched documents and related search
   *     result metadata
   */
  @Nonnull
  public LineageSearchResult searchAcrossLineage(
      @Nonnull Urn sourceUrn,
      @Nonnull LineageDirection direction,
      @Nonnull List<String> entities,
      @Nonnull String input,
      @Nullable Integer maxHops,
      @Nullable Filter filter,
      @Nullable SortCriterion sortCriterion,
      int start,
      int count,
      @Nullable SearchFlags searchFlags,
      @Nonnull final Authentication authentication)
      throws RemoteInvocationException;

  /**
   * Gets a list of documents that match given search request that is related to the input entity
   *
   * @param sourceUrn Urn of the source entity
   * @param direction Direction of the relationship
   * @param entities list of entities to search (If empty, searches across all entities)
   * @param input the search input text
   * @param maxHops the max number of hops away to search for. If null, searches all hops.
   * @param filter the request map with fields and values as filters to be applied to search hits
   * @param sortCriterion {@link SortCriterion} to be applied to search results
   * @param start index to start the search from
   * @param count the number of search hits to return
   * @param endTimeMillis end time to filter to
   * @param startTimeMillis start time to filter from
   * @param searchFlags configuration flags for the search request
   * @return a {@link SearchResult} that contains a list of matched documents and related search
   *     result metadata
   */
  @Nonnull
  public LineageSearchResult searchAcrossLineage(
      @Nonnull Urn sourceUrn,
      @Nonnull LineageDirection direction,
      @Nonnull List<String> entities,
      @Nonnull String input,
      @Nullable Integer maxHops,
      @Nullable Filter filter,
      @Nullable SortCriterion sortCriterion,
      int start,
      int count,
      @Nullable final Long startTimeMillis,
      @Nullable final Long endTimeMillis,
      @Nullable SearchFlags searchFlags,
      @Nonnull final Authentication authentication)
      throws RemoteInvocationException;

  /**
   * Gets a list of documents that match given search request that is related to the input entity
   *
   * @param sourceUrn Urn of the source entity
   * @param direction Direction of the relationship
   * @param entities list of entities to search (If empty, searches across all entities)
   * @param input the search input text
   * @param maxHops the max number of hops away to search for. If null, searches all hops.
   * @param filter the request map with fields and values as filters to be applied to search hits
   * @param sortCriterion {@link SortCriterion} to be applied to search results
   * @param scrollId opaque scroll ID indicating offset
   * @param keepAlive string representation of time to keep point in time alive, ex: 5m
   * @param endTimeMillis end time to filter to
   * @param startTimeMillis start time to filter from
   * @param count the number of search hits to return
   * @return a {@link SearchResult} that contains a list of matched documents and related search
   *     result metadata
   */
  @Nonnull
  LineageScrollResult scrollAcrossLineage(
      @Nonnull Urn sourceUrn,
      @Nonnull LineageDirection direction,
      @Nonnull List<String> entities,
      @Nonnull String input,
      @Nullable Integer maxHops,
      @Nullable Filter filter,
      @Nullable SortCriterion sortCriterion,
      @Nullable String scrollId,
      @Nonnull String keepAlive,
      int count,
      @Nullable final Long startTimeMillis,
      @Nullable final Long endTimeMillis,
      @Nullable SearchFlags searchFlags,
      @Nonnull final Authentication authentication)
      throws RemoteInvocationException;

  /**
   * Gets browse path(s) given dataset urn
   *
   * @param urn urn for the entity
   * @return list of paths given urn
   * @throws RemoteInvocationException
   */
  @Nonnull
  public StringArray getBrowsePaths(@Nonnull Urn urn, @Nonnull Authentication authentication)
      throws RemoteInvocationException;

  public void setWritable(boolean canWrite, @Nonnull Authentication authentication)
      throws RemoteInvocationException;

  @Nonnull
  public Map<String, Long> batchGetTotalEntityCount(
      @Nonnull List<String> entityName, @Nonnull Authentication authentication)
      throws RemoteInvocationException;

  /** List all urns existing for a particular Entity type. */
  public ListUrnsResult listUrns(
      @Nonnull final String entityName,
      final int start,
      final int count,
      @Nonnull final Authentication authentication)
      throws RemoteInvocationException;

  /** Hard delete an entity with a particular urn. */
  public void deleteEntity(@Nonnull final Urn urn, @Nonnull final Authentication authentication)
      throws RemoteInvocationException;

  /** Delete all references to an entity with a particular urn. */
  public void deleteEntityReferences(
      @Nonnull final Urn urn, @Nonnull final Authentication authentication)
      throws RemoteInvocationException;

  /**
   * Filters entities based on a particular Filter and Sort criterion
   *
   * @param entity filter entity
   * @param filter search filters
   * @param sortCriterion sort criterion
   * @param start start offset for search results
   * @param count max number of search results requested
   * @return a set of {@link SearchResult}s
   * @throws RemoteInvocationException
   */
  @Nonnull
  public SearchResult filter(
      @Nonnull String entity,
      @Nonnull Filter filter,
      @Nullable SortCriterion sortCriterion,
      int start,
      int count,
      @Nonnull Authentication authentication)
      throws RemoteInvocationException;

  /**
   * Checks whether an entity with a given urn exists
   *
   * @param urn the urn of the entity
   * @return true if an entity exists, i.e. there are > 0 aspects in the DB for the entity. This
   *     means that the entity has not been hard-deleted.
   * @throws RemoteInvocationException
   */
  @Nonnull
  public boolean exists(@Nonnull Urn urn, @Nonnull Authentication authentication)
      throws RemoteInvocationException;

  @Nullable
  @Deprecated
  public VersionedAspect getAspect(
      @Nonnull String urn,
      @Nonnull String aspect,
      @Nonnull Long version,
      @Nonnull Authentication authentication)
      throws RemoteInvocationException;

  @Nullable
  @Deprecated
  public VersionedAspect getAspectOrNull(
      @Nonnull String urn,
      @Nonnull String aspect,
      @Nonnull Long version,
      @Nonnull Authentication authentication)
      throws RemoteInvocationException;

  default List<EnvelopedAspect> getTimeseriesAspectValues(
      @Nonnull String urn,
      @Nonnull String entity,
      @Nonnull String aspect,
      @Nullable Long startTimeMillis,
      @Nullable Long endTimeMillis,
      @Nullable Integer limit,
      @Nullable Filter filter,
      @Nonnull Authentication authentication)
      throws RemoteInvocationException {
    return getTimeseriesAspectValues(
        urn, entity, aspect, startTimeMillis, endTimeMillis, limit, filter, null, authentication);
  }

  public List<EnvelopedAspect> getTimeseriesAspectValues(
      @Nonnull String urn,
      @Nonnull String entity,
      @Nonnull String aspect,
      @Nullable Long startTimeMillis,
      @Nullable Long endTimeMillis,
      @Nullable Integer limit,
      @Nullable Filter filter,
      @Nullable SortCriterion sort,
      @Nonnull Authentication authentication)
      throws RemoteInvocationException;

  @Deprecated
  default String ingestProposal(
      @Nonnull final MetadataChangeProposal metadataChangeProposal,
      @Nonnull final Authentication authentication)
      throws RemoteInvocationException {
    return ingestProposal(metadataChangeProposal, authentication, false);
  }

  String ingestProposal(
      @Nonnull final MetadataChangeProposal metadataChangeProposal,
      @Nonnull final Authentication authentication,
      final boolean async)
      throws RemoteInvocationException;

  @Deprecated
  default String wrappedIngestProposal(
      @Nonnull MetadataChangeProposal metadataChangeProposal,
      @Nonnull final Authentication authentication) {
    return wrappedIngestProposal(metadataChangeProposal, authentication, false);
  }

  default String wrappedIngestProposal(
      @Nonnull MetadataChangeProposal metadataChangeProposal,
      @Nonnull final Authentication authentication,
      final boolean async) {
    try {
      return ingestProposal(metadataChangeProposal, authentication, async);
    } catch (RemoteInvocationException e) {
      throw new RuntimeException(e);
    }
  }

  @Deprecated
  default List<String> batchIngestProposals(
      @Nonnull final Collection<MetadataChangeProposal> metadataChangeProposals,
      @Nonnull final Authentication authentication)
      throws RemoteInvocationException {
    return batchIngestProposals(metadataChangeProposals, authentication, false);
  }

  default List<String> batchIngestProposals(
      @Nonnull final Collection<MetadataChangeProposal> metadataChangeProposals,
      @Nonnull final Authentication authentication,
      final boolean async)
      throws RemoteInvocationException {
    return metadataChangeProposals.stream()
        .map(proposal -> wrappedIngestProposal(proposal, authentication, async))
        .collect(Collectors.toList());
  }

  @Nonnull
  @Deprecated
  public <T extends RecordTemplate> Optional<T> getVersionedAspect(
      @Nonnull String urn,
      @Nonnull String aspect,
      @Nonnull Long version,
      @Nonnull Class<T> aspectClass,
      @Nonnull Authentication authentication)
      throws RemoteInvocationException;

  @Deprecated
  public DataMap getRawAspect(
      @Nonnull String urn,
      @Nonnull String aspect,
      @Nonnull Long version,
      @Nonnull Authentication authentication)
      throws RemoteInvocationException;

  public void producePlatformEvent(
      @Nonnull String name,
      @Nullable String key,
      @Nonnull PlatformEvent event,
      @Nonnull Authentication authentication)
      throws Exception;

<<<<<<< HEAD
  public void rollbackIngestion(@Nonnull String runId, @Nonnull Authentication authentication) throws Exception;

  public RecordTemplate getLatestAspect(@Nonnull String urn, @Nonnull String aspect, @Nonnull Authentication authentication) throws RemoteInvocationException;
=======
  public void rollbackIngestion(@Nonnull String runId, @Nonnull Authentication authentication)
      throws Exception;
>>>>>>> 159a013b
}<|MERGE_RESOLUTION|>--- conflicted
+++ resolved
@@ -599,12 +599,8 @@
       @Nonnull Authentication authentication)
       throws Exception;
 
-<<<<<<< HEAD
-  public void rollbackIngestion(@Nonnull String runId, @Nonnull Authentication authentication) throws Exception;
-
-  public RecordTemplate getLatestAspect(@Nonnull String urn, @Nonnull String aspect, @Nonnull Authentication authentication) throws RemoteInvocationException;
-=======
   public void rollbackIngestion(@Nonnull String runId, @Nonnull Authentication authentication)
       throws Exception;
->>>>>>> 159a013b
+
+  public RecordTemplate getLatestAspect(@Nonnull String urn, @Nonnull String aspect, @Nonnull Authentication authentication) throws RemoteInvocationException;
 }