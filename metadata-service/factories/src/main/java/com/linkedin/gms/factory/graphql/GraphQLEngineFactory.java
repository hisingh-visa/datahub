--- conflicted
+++ resolved
@@ -176,12 +176,9 @@
   @Value("${platformAnalytics.enabled}") // TODO: Migrate to DATAHUB_ANALYTICS_ENABLED
   private Boolean isAnalyticsEnabled;
 
-<<<<<<< HEAD
   @Autowired
   @Qualifier("businessAttributeService")
   private BusinessAttributeService _businessAttributeService;
-=======
->>>>>>> 159a013b
   @Bean(name = "graphQLEngine")
   @Nonnull
   protected GraphQLEngine getInstance() {
@@ -223,13 +220,7 @@
     args.setQueryService(_queryService);
     args.setFeatureFlags(_configProvider.getFeatureFlags());
     args.setDataProductService(_dataProductService);
-<<<<<<< HEAD
     args.setBusinessAttributeService(_businessAttributeService);
-    return new GmsGraphQLEngine(
-            args
-    ).builder().build();
-=======
     return new GmsGraphQLEngine(args).builder().build();
->>>>>>> 159a013b
   }
 }