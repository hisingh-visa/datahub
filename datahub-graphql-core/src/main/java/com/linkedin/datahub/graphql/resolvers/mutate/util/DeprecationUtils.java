--- conflicted
+++ resolved
@@ -14,11 +14,8 @@
 import com.linkedin.metadata.Constants;
 import com.linkedin.metadata.authorization.PoliciesConfig;
 import com.linkedin.metadata.entity.EntityService;
-<<<<<<< HEAD
 import com.linkedin.metadata.entity.ebean.transactions.AspectsBatchImpl;
-=======
 import com.linkedin.metadata.entity.EntityUtils;
->>>>>>> ef5931fb
 import com.linkedin.mxe.MetadataChangeProposal;
 import java.util.ArrayList;
 import java.util.List;
@@ -74,28 +71,6 @@
       Urn actor,
       EntityService entityService
   ) {
-<<<<<<< HEAD
-    Deprecation deprecation = (Deprecation) getAspectFromEntity(
-        resource.getResourceUrn(),
-        Constants.DEPRECATION_ASPECT_NAME,
-        entityService,
-        new Deprecation());
-    deprecation.setActor(actor);
-    deprecation.setDeprecated(deprecated);
-    deprecation.setDecommissionTime(decommissionTime, SetMode.REMOVE_IF_NULL);
-    if (note != null) {
-      deprecation.setNote(note);
-    } else {
-      // Note is required field in GMS. Set to empty string if not provided.
-      deprecation.setNote("");
-    }
-    return buildMetadataChangeProposalWithUrn(UrnUtils.getUrn(resource.getResourceUrn()), Constants.DEPRECATION_ASPECT_NAME, deprecation);
-  }
-
-  private static void ingestChangeProposals(List<MetadataChangeProposal> changes, EntityService entityService, Urn actor) {
-    entityService.ingestProposal(AspectsBatchImpl.builder()
-            .mcps(changes, entityService.getEntityRegistry()).build(), getAuditStamp(actor), false);
-=======
     String resourceUrn = resource.getResourceUrn();
     Deprecation deprecation = getDeprecation(
             entityService,
@@ -110,6 +85,5 @@
             Constants.DEPRECATION_ASPECT_NAME,
             deprecation
     );
->>>>>>> ef5931fb
   }
 }