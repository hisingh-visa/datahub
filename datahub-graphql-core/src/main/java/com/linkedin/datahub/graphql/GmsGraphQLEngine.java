--- conflicted
+++ resolved
@@ -587,15 +587,12 @@
     this.dataTypeType = new DataTypeType(entityClient);
     this.entityTypeType = new EntityTypeType(entityClient);
     this.formType = new FormType(entityClient);
-<<<<<<< HEAD
-    this.businessAttributeType = new BusinessAttributeType(entityClient);
-=======
     this.incidentType = new IncidentType(entityClient);
 
     this.graphQLQueryComplexityLimit = args.graphQLQueryComplexityLimit;
     this.graphQLQueryDepthLimit = args.graphQLQueryDepthLimit;
 
->>>>>>> e4bc915c
+    this.businessAttributeType = new BusinessAttributeType(entityClient);
     // Init Lists
     this.entityTypes =
         ImmutableList.of(
@@ -635,11 +632,8 @@
             dataTypeType,
             entityTypeType,
             formType,
-<<<<<<< HEAD
+            incidentType,
             businessAttributeType);
-=======
-            incidentType);
->>>>>>> e4bc915c
     this.loadableTypes = new ArrayList<>(entityTypes);
     // Extend loadable types with types from the plugins
     // This allows us to offer search and browse capabilities out of the box for those types
@@ -728,12 +722,9 @@
     configurePluginResolvers(builder);
     configureStructuredPropertyResolvers(builder);
     configureFormResolvers(builder);
-<<<<<<< HEAD
+    configureIncidentResolvers(builder);
     configureBusinessAttributeResolver(builder);
     configureBusinessAttributeAssociationResolver(builder);
-=======
-    configureIncidentResolvers(builder);
->>>>>>> e4bc915c
   }
 
   private void configureOrganisationRoleResolvers(RuntimeWiring.Builder builder) {
@@ -1244,7 +1235,10 @@
                     new CreateDynamicFormAssignmentResolver(this.formService))
                 .dataFetcher(
                     "verifyForm", new VerifyFormResolver(this.formService, this.groupService))
-<<<<<<< HEAD
+                .dataFetcher("raiseIncident", new RaiseIncidentResolver(this.entityClient))
+                .dataFetcher(
+                    "updateIncidentStatus",
+                    new UpdateIncidentStatusResolver(this.entityClient, this.entityService))
                 .dataFetcher(
                     "createBusinessAttribute",
                     new CreateBusinessAttributeResolver(
@@ -1262,12 +1256,6 @@
                 .dataFetcher(
                     "removeBusinessAttribute",
                     new RemoveBusinessAttributeResolver(this.entityClient, this.entityService)));
-=======
-                .dataFetcher("raiseIncident", new RaiseIncidentResolver(this.entityClient))
-                .dataFetcher(
-                    "updateIncidentStatus",
-                    new UpdateIncidentStatusResolver(this.entityClient, this.entityService)));
->>>>>>> e4bc915c
   }
 
   private void configureGenericEntityResolvers(final RuntimeWiring.Builder builder) {
@@ -2777,42 +2765,6 @@
                         })));
   }
 
-<<<<<<< HEAD
-  private void configureBusinessAttributeResolver(final RuntimeWiring.Builder builder) {
-    builder
-        .type(
-            "BusinessAttribute",
-            typeWiring ->
-                typeWiring
-                    .dataFetcher("exists", new EntityExistsResolver(entityService))
-                    .dataFetcher("privileges", new EntityPrivilegesResolver(entityClient)))
-        .type(
-            "ListBusinessAttributesResult",
-            typeWiring ->
-                typeWiring.dataFetcher(
-                    "businessAttributes",
-                    new LoadableTypeBatchResolver<>(
-                        businessAttributeType,
-                        (env) ->
-                            ((ListBusinessAttributesResult) env.getSource())
-                                .getBusinessAttributes().stream()
-                                    .map(BusinessAttribute::getUrn)
-                                    .collect(Collectors.toList()))));
-  }
-
-  private void configureBusinessAttributeAssociationResolver(final RuntimeWiring.Builder builder) {
-    builder.type(
-        "BusinessAttributeAssociation",
-        typeWiring ->
-            typeWiring.dataFetcher(
-                "businessAttribute",
-                new LoadableTypeResolver<>(
-                    businessAttributeType,
-                    (env) ->
-                        ((BusinessAttributeAssociation) env.getSource())
-                            .getBusinessAttribute()
-                            .getUrn())));
-=======
   private void configureIncidentResolvers(final RuntimeWiring.Builder builder) {
     builder.type(
         "Incident",
@@ -2842,6 +2794,41 @@
           typeWiring ->
               typeWiring.dataFetcher("incidents", new EntityIncidentsResolver(entityClient)));
     }
->>>>>>> e4bc915c
+  }
+
+  private void configureBusinessAttributeResolver(final RuntimeWiring.Builder builder) {
+    builder
+        .type(
+            "BusinessAttribute",
+            typeWiring ->
+                typeWiring
+                    .dataFetcher("exists", new EntityExistsResolver(entityService))
+                    .dataFetcher("privileges", new EntityPrivilegesResolver(entityClient)))
+        .type(
+            "ListBusinessAttributesResult",
+            typeWiring ->
+                typeWiring.dataFetcher(
+                    "businessAttributes",
+                    new LoadableTypeBatchResolver<>(
+                        businessAttributeType,
+                        (env) ->
+                            ((ListBusinessAttributesResult) env.getSource())
+                                .getBusinessAttributes().stream()
+                                    .map(BusinessAttribute::getUrn)
+                                    .collect(Collectors.toList()))));
+  }
+
+  private void configureBusinessAttributeAssociationResolver(final RuntimeWiring.Builder builder) {
+    builder.type(
+        "BusinessAttributeAssociation",
+        typeWiring ->
+            typeWiring.dataFetcher(
+                "businessAttribute",
+                new LoadableTypeResolver<>(
+                    businessAttributeType,
+                    (env) ->
+                        ((BusinessAttributeAssociation) env.getSource())
+                            .getBusinessAttribute()
+                            .getUrn())));
   }
 }