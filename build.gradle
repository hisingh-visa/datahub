buildscript {
  ext.junitJupiterVersion = '5.6.1'
  ext.pegasusVersion = '28.3.7'
  ext.mavenVersion = '3.6.3'
  apply from: './repositories.gradle'
  buildscript.repositories.addAll(project.repositories)
  dependencies {
    classpath 'com.linkedin.pegasus:gradle-plugins:' + pegasusVersion
    classpath 'com.github.node-gradle:gradle-node-plugin:2.2.4'
    classpath 'com.commercehub.gradle.plugin:gradle-avro-plugin:0.8.1'
    classpath 'org.springframework.boot:spring-boot-gradle-plugin:2.1.4.RELEASE'
    classpath('com.github.jengelman.gradle.plugins:shadow:5.2.0') {
      exclude group: 'org.apache.logging.log4j', module: 'log4j-core'
    }
    classpath "io.codearte.gradle.nexus:gradle-nexus-staging-plugin:0.30.0"
    classpath "com.palantir.gradle.gitversion:gradle-git-version:0.12.3"
    classpath "gradle.plugin.org.hidetake:gradle-swagger-generator-plugin:2.18.1"
  }
}

plugins {
  id 'com.gorylenko.gradle-git-properties' version '2.4.0-rc2'
}

project.ext.spec = [
    'product' : [
        'pegasus' : [
            'd2' : 'com.linkedin.pegasus:d2:' + pegasusVersion,
            'data' : 'com.linkedin.pegasus:data:' + pegasusVersion,
            'dataAvro1_6' : 'com.linkedin.pegasus:data-avro-1_6:' + pegasusVersion,
            'generator': 'com.linkedin.pegasus:generator:' + pegasusVersion,
            'restliCommon' : 'com.linkedin.pegasus:restli-common:' + pegasusVersion,
            'restliClient' : 'com.linkedin.pegasus:restli-client:' + pegasusVersion,
            'restliDocgen' : 'com.linkedin.pegasus:restli-docgen:' + pegasusVersion,
            'restliServer' : 'com.linkedin.pegasus:restli-server:' + pegasusVersion,
            'restliSpringBridge': 'com.linkedin.pegasus:restli-spring-bridge:' + pegasusVersion,
        ]
    ]
]

project.ext.externalDependency = [
    'antlr4Runtime': 'org.antlr:antlr4-runtime:4.7.2',
    'antlr4': 'org.antlr:antlr4:4.7.2',
    'assertJ': 'org.assertj:assertj-core:3.11.1',
    'avro_1_7': 'org.apache.avro:avro:1.7.7',
    'avroCompiler_1_7': 'org.apache.avro:avro-compiler:1.7.7',
    'awsGlueSchemaRegistrySerde': 'software.amazon.glue:schema-registry-serde:1.1.1',
    'awsMskIamAuth': 'software.amazon.msk:aws-msk-iam-auth:1.1.1',
    'cacheApi' : 'javax.cache:cache-api:1.1.0',
    'commonsIo': 'commons-io:commons-io:2.4',
    'commonsLang': 'commons-lang:commons-lang:2.6',
    'commonsCollections': 'commons-collections:commons-collections:3.2.2',
    'data' : 'com.linkedin.pegasus:data:' + pegasusVersion,
    'dgraph4j' : 'io.dgraph:dgraph4j:21.03.1',
    'dropwizardMetricsCore': 'io.dropwizard.metrics:metrics-core:4.2.3',
    'dropwizardMetricsJmx': 'io.dropwizard.metrics:metrics-jmx:4.2.3',
    'ebean': 'io.ebean:ebean:11.33.3',
    'ebeanAgent': 'io.ebean:ebean-agent:11.27.1',
    'elasticSearchRest': 'org.elasticsearch.client:elasticsearch-rest-high-level-client:7.9.3',
    'elasticSearchTransport': 'org.elasticsearch.client:transport:7.9.3',
    'findbugsAnnotations': 'com.google.code.findbugs:annotations:3.0.1',
    'graphqlJava': 'com.graphql-java:graphql-java:16.1',
    'gson': 'com.google.code.gson:gson:2.8.6',
    'guice': 'com.google.inject:guice:4.2.2',
    'guava': 'com.google.guava:guava:27.0.1-jre',
    'h2': 'com.h2database:h2:1.4.196',
    'hadoopClient': 'org.apache.hadoop:hadoop-client:3.1.1',
    'hadoopCommon':'org.apache.hadoop:hadoop-common:2.7.2',
    'hadoopMapreduceClient':'org.apache.hadoop:hadoop-mapreduce-client-core:2.7.2',
    'hibernateCore': 'org.hibernate:hibernate-core:5.2.16.Final',
    'httpClient': 'org.apache.httpcomponents:httpclient:4.5.9',
    'httpAsyncClient': 'org.apache.httpcomponents:httpasyncclient:4.1.5',
    'iStackCommons': 'com.sun.istack:istack-commons-runtime:4.0.1',
    'jacksonCore': 'com.fasterxml.jackson.core:jackson-core:2.9.10',
    'jacksonDataBind': 'com.fasterxml.jackson.core:jackson-databind:2.9.10.7',
    'jacksonDataFormatYaml': 'com.fasterxml.jackson.dataformat:jackson-dataformat-yaml:2.9.10',
    'javatuples': 'org.javatuples:javatuples:1.2',
    'javaxInject' : 'javax.inject:javax.inject:1',
    'javaxValidation' : 'javax.validation:validation-api:2.0.1.Final',
    'jerseyCore': 'org.glassfish.jersey.core:jersey-client:2.25.1',
    'jerseyGuava': 'org.glassfish.jersey.bundles.repackaged:jersey-guava:2.25.1',
<<<<<<< HEAD
    'jettyJaas': 'org.eclipse.jetty:jetty-jaas:9.4.28.v20200408',
=======
    'jettyJaas': 'org.eclipse.jetty:jetty-jaas:9.4.32.v20200930',
    'jgrapht': 'org.jgrapht:jgrapht-core:1.5.1',
    'jsonSchemaAvro': 'com.github.fge:json-schema-avro:0.1.4',
>>>>>>> 23f657ed
    'jsonSimple': 'com.googlecode.json-simple:json-simple:1.1.1',
    'junitJupiterApi': "org.junit.jupiter:junit-jupiter-api:$junitJupiterVersion",
    'junitJupiterParams': "org.junit.jupiter:junit-jupiter-params:$junitJupiterVersion",
    'junitJupiterEngine': "org.junit.jupiter:junit-jupiter-engine:$junitJupiterVersion",
    // avro-serde includes dependencies for `kafka-avro-serializer` `kafka-schema-registry-client` and `avro`
    'kafkaAvroSerde': 'io.confluent:kafka-streams-avro-serde:5.5.1',
    'kafkaClients': 'org.apache.kafka:kafka-clients:2.3.0',
    'logbackClassic': 'ch.qos.logback:logback-classic:1.2.9',
    'lombok': 'org.projectlombok:lombok:1.18.12',
    'mariadbConnector': 'org.mariadb.jdbc:mariadb-java-client:2.6.0',
    'mavenArtifact': "org.apache.maven:maven-artifact:$mavenVersion",
    'mockito': 'org.mockito:mockito-core:3.0.0',
    'mockitoInline': 'org.mockito:mockito-inline:3.0.0',
    'mockServer': 'org.mock-server:mockserver-netty:5.11.2',
    'mockServerClient': 'org.mock-server:mockserver-client-java:5.11.2',
    'mysqlConnector': 'mysql:mysql-connector-java:8.0.20',
    'neo4jHarness': 'org.neo4j.test:neo4j-harness:3.4.11',
    'neo4jJavaDriver': 'org.neo4j.driver:neo4j-java-driver:4.0.1',
    'opentelemetryApi': 'io.opentelemetry:opentelemetry-api:1.0.0',
    'opentelemetryAnnotations': 'io.opentelemetry:opentelemetry-extension-annotations:1.0.0',
    'parseqTest': 'com.linkedin.parseq:parseq:3.0.7:test',
    'parquet': 'org.apache.parquet:parquet-avro:1.12.0',
    'picocli': 'info.picocli:picocli:4.5.0',
    'playCache': 'com.typesafe.play:play-cache_2.11:2.6.18',
    'playWs': 'com.typesafe.play:play-ahc-ws-standalone_2.11:2.0.8',
    'playDocs': 'com.typesafe.play:play-docs_2.11:2.6.18',
    'playGuice': 'com.typesafe.play:play-guice_2.11:2.6.18',
    'playJavaJdbc': 'com.typesafe.play:play-java-jdbc_2.11:2.6.18',
    'playTest': 'com.typesafe.play:play-test_2.11:2.6.18',
    'pac4j': 'org.pac4j:pac4j-oidc:3.6.0',
    'playPac4j': 'org.pac4j:play-pac4j_2.11:7.0.1',
    'postgresql': 'org.postgresql:postgresql:42.2.14',
    'reflections': 'org.reflections:reflections:0.9.9',
    'resilience4j': 'io.github.resilience4j:resilience4j-retry:1.7.1',
    'rythmEngine': 'org.rythmengine:rythm-engine:1.3.0',
    'servletApi': 'javax.servlet:javax.servlet-api:3.1.0',
    'shiroCore': 'org.apache.shiro:shiro-core:1.7.1',
    'sparkSql' : 'org.apache.spark:spark-sql_2.11:2.4.8',
    'sparkHive' : 'org.apache.spark:spark-hive_2.11:2.4.8',
    'springBeans': 'org.springframework:spring-beans:5.2.3.RELEASE',
    'springContext': 'org.springframework:spring-context:5.2.3.RELEASE',
    'springCore': 'org.springframework:spring-core:5.2.3.RELEASE',
    'springJdbc': 'org.springframework:spring-jdbc:5.2.3.RELEASE',
    'springWeb': 'org.springframework:spring-web:5.2.3.RELEASE',
    'springWebMVC': 'org.springframework:spring-webmvc:5.2.3.RELEASE',
    'springBootAutoconfigure': 'org.springframework.boot:spring-boot-autoconfigure:2.1.4.RELEASE',
    'springBootStarterWeb': 'org.springframework.boot:spring-boot-starter-web:2.1.4.RELEASE',
    'springBootStarterJetty': 'org.springframework.boot:spring-boot-starter-jetty:2.1.4.RELEASE',
    'springBootStarterCache': 'org.springframework.boot:spring-boot-starter-cache:2.1.4.RELEASE',
    'springKafka': 'org.springframework.kafka:spring-kafka:2.2.14.RELEASE',
    'springActuator': 'org.springframework.boot:spring-boot-starter-actuator:2.1.4.RELEASE',
    'testng': 'org.testng:testng:7.3.0',
    'testContainers': 'org.testcontainers:testcontainers:1.15.3',
    'testContainersJunit': 'org.testcontainers:junit-jupiter:1.15.3',
    'testContainersPostgresql':'org.testcontainers:postgresql:1.15.3',
    'testContainersElasticsearch': 'org.testcontainers:elasticsearch:1.15.3',
    'typesafeConfig':'com.typesafe:config:1.4.1',
    'wiremock':'com.github.tomakehurst:wiremock:2.10.0',
    'logstash': 'net.logstash.logback:logstash-logback-encoder:6.0',
    'testng': 'org.testng:testng:6.9.9',
    'zookeeper': 'org.apache.zookeeper:zookeeper:3.4.14'
]

allprojects {
  apply plugin: 'idea'
  apply plugin: 'eclipse'
  apply plugin: 'checkstyle'
}

configure(subprojects.findAll {it.name != 'spark-lineage'}) {

  configurations.all {
    exclude group: "io.netty", module: "netty"
    exclude group: "log4j", module: "log4j"
    exclude group: 'org.springframework.boot', module: 'spring-boot-starter-logging'
  }

}

subprojects {

  apply plugin: 'maven'
  apply plugin: 'com.gorylenko.gradle-git-properties'

  gitProperties {
    keys = ['git.commit.id','git.commit.id.describe','git.commit.time']
    // using any tags (not limited to annotated tags) for "git.commit.id.describe" property
    // see http://ajoberstar.org/grgit/grgit-describe.html for more info about the describe method and available parameters
    // 'it' is an instance of org.ajoberstar.grgit.Grgit
    customProperty 'git.commit.id.describe', { it.describe(tags: true) }
    failOnNoGitDirectory = false
  }

  plugins.withType(JavaPlugin) {
    dependencies {
      testCompile externalDependency.testng
      constraints {
        implementation('io.netty:netty-all:4.1.44.Final')
      }
    }

    tasks.withType(Test) {
      if (!name.startsWith('integ')) {
        useTestNG()
      }
    }

    checkstyle {
      configDirectory = file("${project.rootDir}/gradle/checkstyle")
      sourceSets = [ getProject().sourceSets.main, getProject().sourceSets.test ]
      toolVersion = "8.0"
      maxWarnings = 0
      ignoreFailures = false
    }
  }

  afterEvaluate {
    if (project.plugins.hasPlugin('java')) {
      sourceCompatibility = 1.8
      targetCompatibility = 1.8
    }
  }

  afterEvaluate {
    if (project.plugins.hasPlugin('pegasus')) {
      dependencies {
        dataTemplateCompile spec.product.pegasus.data
        restClientCompile spec.product.pegasus.restliClient
      }
    }
  }
}<|MERGE_RESOLUTION|>--- conflicted
+++ resolved
@@ -1,14 +1,16 @@
 buildscript {
   ext.junitJupiterVersion = '5.6.1'
-  ext.pegasusVersion = '28.3.7'
+  ext.pegasusVersion = '29.22.16'
   ext.mavenVersion = '3.6.3'
+  ext.springVersion = '5.3.18'
+  ext.springBootVersion = '2.5.12'
   apply from: './repositories.gradle'
   buildscript.repositories.addAll(project.repositories)
   dependencies {
     classpath 'com.linkedin.pegasus:gradle-plugins:' + pegasusVersion
     classpath 'com.github.node-gradle:gradle-node-plugin:2.2.4'
     classpath 'com.commercehub.gradle.plugin:gradle-avro-plugin:0.8.1'
-    classpath 'org.springframework.boot:spring-boot-gradle-plugin:2.1.4.RELEASE'
+    classpath 'org.springframework.boot:spring-boot-gradle-plugin:' + springBootVersion
     classpath('com.github.jengelman.gradle.plugins:shadow:5.2.0') {
       exclude group: 'org.apache.logging.log4j', module: 'log4j-core'
     }
@@ -51,6 +53,9 @@
     'commonsLang': 'commons-lang:commons-lang:2.6',
     'commonsCollections': 'commons-collections:commons-collections:3.2.2',
     'data' : 'com.linkedin.pegasus:data:' + pegasusVersion,
+    'datastaxOssNativeProtocol': 'com.datastax.oss:native-protocol:1.5.1',
+    'datastaxOssCore': 'com.datastax.oss:java-driver-core:4.14.0',
+    'datastaxOssQueryBuilder': 'com.datastax.oss:java-driver-query-builder:4.14.0',
     'dgraph4j' : 'io.dgraph:dgraph4j:21.03.1',
     'dropwizardMetricsCore': 'io.dropwizard.metrics:metrics-core:4.2.3',
     'dropwizardMetricsJmx': 'io.dropwizard.metrics:metrics-jmx:4.2.3',
@@ -63,7 +68,7 @@
     'gson': 'com.google.code.gson:gson:2.8.6',
     'guice': 'com.google.inject:guice:4.2.2',
     'guava': 'com.google.guava:guava:27.0.1-jre',
-    'h2': 'com.h2database:h2:1.4.196',
+    'h2': 'com.h2database:h2:2.1.210',
     'hadoopClient': 'org.apache.hadoop:hadoop-client:3.1.1',
     'hadoopCommon':'org.apache.hadoop:hadoop-common:2.7.2',
     'hadoopMapreduceClient':'org.apache.hadoop:hadoop-mapreduce-client-core:2.7.2',
@@ -79,13 +84,9 @@
     'javaxValidation' : 'javax.validation:validation-api:2.0.1.Final',
     'jerseyCore': 'org.glassfish.jersey.core:jersey-client:2.25.1',
     'jerseyGuava': 'org.glassfish.jersey.bundles.repackaged:jersey-guava:2.25.1',
-<<<<<<< HEAD
-    'jettyJaas': 'org.eclipse.jetty:jetty-jaas:9.4.28.v20200408',
-=======
     'jettyJaas': 'org.eclipse.jetty:jetty-jaas:9.4.32.v20200930',
     'jgrapht': 'org.jgrapht:jgrapht-core:1.5.1',
     'jsonSchemaAvro': 'com.github.fge:json-schema-avro:0.1.4',
->>>>>>> 23f657ed
     'jsonSimple': 'com.googlecode.json-simple:json-simple:1.1.1',
     'junitJupiterApi': "org.junit.jupiter:junit-jupiter-api:$junitJupiterVersion",
     'junitJupiterParams': "org.junit.jupiter:junit-jupiter-params:$junitJupiterVersion",
@@ -106,7 +107,7 @@
     'neo4jJavaDriver': 'org.neo4j.driver:neo4j-java-driver:4.0.1',
     'opentelemetryApi': 'io.opentelemetry:opentelemetry-api:1.0.0',
     'opentelemetryAnnotations': 'io.opentelemetry:opentelemetry-extension-annotations:1.0.0',
-    'parseqTest': 'com.linkedin.parseq:parseq:3.0.7:test',
+    'opentracingJdbc':'io.opentracing.contrib:opentracing-jdbc:0.2.15',
     'parquet': 'org.apache.parquet:parquet-avro:1.12.0',
     'picocli': 'info.picocli:picocli:4.5.0',
     'playCache': 'com.typesafe.play:play-cache_2.11:2.6.18',
@@ -117,36 +118,40 @@
     'playTest': 'com.typesafe.play:play-test_2.11:2.6.18',
     'pac4j': 'org.pac4j:pac4j-oidc:3.6.0',
     'playPac4j': 'org.pac4j:play-pac4j_2.11:7.0.1',
-    'postgresql': 'org.postgresql:postgresql:42.2.14',
+    'postgresql': 'org.postgresql:postgresql:42.3.3',
+    'protobuf': 'com.google.protobuf:protobuf-java:3.19.3',
     'reflections': 'org.reflections:reflections:0.9.9',
     'resilience4j': 'io.github.resilience4j:resilience4j-retry:1.7.1',
     'rythmEngine': 'org.rythmengine:rythm-engine:1.3.0',
     'servletApi': 'javax.servlet:javax.servlet-api:3.1.0',
-    'shiroCore': 'org.apache.shiro:shiro-core:1.7.1',
+    'shiroCore': 'org.apache.shiro:shiro-core:1.8.0',
     'sparkSql' : 'org.apache.spark:spark-sql_2.11:2.4.8',
     'sparkHive' : 'org.apache.spark:spark-hive_2.11:2.4.8',
-    'springBeans': 'org.springframework:spring-beans:5.2.3.RELEASE',
-    'springContext': 'org.springframework:spring-context:5.2.3.RELEASE',
-    'springCore': 'org.springframework:spring-core:5.2.3.RELEASE',
-    'springJdbc': 'org.springframework:spring-jdbc:5.2.3.RELEASE',
-    'springWeb': 'org.springframework:spring-web:5.2.3.RELEASE',
-    'springWebMVC': 'org.springframework:spring-webmvc:5.2.3.RELEASE',
-    'springBootAutoconfigure': 'org.springframework.boot:spring-boot-autoconfigure:2.1.4.RELEASE',
-    'springBootStarterWeb': 'org.springframework.boot:spring-boot-starter-web:2.1.4.RELEASE',
-    'springBootStarterJetty': 'org.springframework.boot:spring-boot-starter-jetty:2.1.4.RELEASE',
-    'springBootStarterCache': 'org.springframework.boot:spring-boot-starter-cache:2.1.4.RELEASE',
-    'springKafka': 'org.springframework.kafka:spring-kafka:2.2.14.RELEASE',
-    'springActuator': 'org.springframework.boot:spring-boot-starter-actuator:2.1.4.RELEASE',
+    'springBeans': "org.springframework:spring-beans:$springVersion",
+    'springContext': "org.springframework:spring-context:$springVersion",
+    'springCore': "org.springframework:spring-core:$springVersion",
+    'springDocUI': 'org.springdoc:springdoc-openapi-ui:1.6.7',
+    'springJdbc': "org.springframework:spring-jdbc:$springVersion",
+    'springWeb': "org.springframework:spring-web:$springVersion",
+    'springWebMVC': "org.springframework:spring-webmvc:$springVersion",
+    'springBoot': "org.springframework.boot:spring-boot:$springBootVersion",
+    'springBootAutoconfigure': "org.springframework.boot:spring-boot-autoconfigure:$springBootVersion",
+    'springBootStarterWeb': "org.springframework.boot:spring-boot-starter-web:$springBootVersion",
+    'springBootStarterJetty': "org.springframework.boot:spring-boot-starter-jetty:$springBootVersion",
+    'springBootStarterCache': "org.springframework.boot:spring-boot-starter-cache:$springBootVersion",
+    'springKafka': 'org.springframework.kafka:spring-kafka:2.7.12',
+    'springActuator': "org.springframework.boot:spring-boot-starter-actuator:$springBootVersion",
+    'swaggerAnnotations': 'io.swagger.core.v3:swagger-annotations:2.1.12',
     'testng': 'org.testng:testng:7.3.0',
     'testContainers': 'org.testcontainers:testcontainers:1.15.3',
     'testContainersJunit': 'org.testcontainers:junit-jupiter:1.15.3',
     'testContainersPostgresql':'org.testcontainers:postgresql:1.15.3',
     'testContainersElasticsearch': 'org.testcontainers:elasticsearch:1.15.3',
+    'testContainersCassandra': 'org.testcontainers:cassandra:1.15.3',
     'typesafeConfig':'com.typesafe:config:1.4.1',
     'wiremock':'com.github.tomakehurst:wiremock:2.10.0',
-    'logstash': 'net.logstash.logback:logstash-logback-encoder:6.0',
-    'testng': 'org.testng:testng:6.9.9',
     'zookeeper': 'org.apache.zookeeper:zookeeper:3.4.14'
+    
 ]
 
 allprojects {
@@ -160,7 +165,6 @@
   configurations.all {
     exclude group: "io.netty", module: "netty"
     exclude group: "log4j", module: "log4j"
-    exclude group: 'org.springframework.boot', module: 'spring-boot-starter-logging'
   }
 
 }
@@ -184,6 +188,9 @@
       testCompile externalDependency.testng
       constraints {
         implementation('io.netty:netty-all:4.1.44.Final')
+        implementation('org.apache.commons:commons-compress:1.21')
+        implementation('org.apache.velocity:velocity-engine-core:2.3')
+        implementation('org.hibernate:hibernate-validator:6.0.20.Final')
       }
     }
 
@@ -202,10 +209,27 @@
     }
   }
 
-  afterEvaluate {
-    if (project.plugins.hasPlugin('java')) {
-      sourceCompatibility = 1.8
-      targetCompatibility = 1.8
+  if (project.name != 'datahub-protobuf') {
+    tasks.withType(JavaCompile).configureEach {
+      javaCompiler = javaToolchains.compilerFor {
+        languageVersion = JavaLanguageVersion.of(8)
+      }
+    }
+    tasks.withType(Test).configureEach {
+      javaLauncher = javaToolchains.launcherFor {
+        languageVersion = JavaLanguageVersion.of(8)
+      }
+    }
+  } else {
+    tasks.withType(JavaCompile).configureEach {
+      javaCompiler = javaToolchains.compilerFor {
+        languageVersion = JavaLanguageVersion.of(11)
+      }
+    }
+    tasks.withType(Test).configureEach {
+      javaLauncher = javaToolchains.launcherFor {
+        languageVersion = JavaLanguageVersion.of(11)
+      }
     }
   }
 
