package com.linkedin.metadata.models.registry;

import static com.linkedin.metadata.models.registry.TestConstants.*;
import static org.testng.Assert.*;

import com.linkedin.data.schema.ArrayDataSchema;
import com.linkedin.data.schema.DataSchema;
import com.linkedin.data.schema.RecordDataSchema;
import com.linkedin.metadata.models.AspectSpec;
import com.linkedin.metadata.models.DataSchemaFactory;
import com.linkedin.metadata.models.DefaultEntitySpec;
import com.linkedin.metadata.models.DefaultEventSpec;
import com.linkedin.metadata.models.EntitySpec;
import com.linkedin.metadata.models.EventSpec;
import com.linkedin.metadata.models.annotation.AspectAnnotation;
import com.linkedin.metadata.models.annotation.EntityAnnotation;
import com.linkedin.metadata.models.annotation.EventAnnotation;
import com.linkedin.metadata.models.registry.config.EntityRegistryLoadResult;
import com.linkedin.metadata.models.registry.config.LoadStatus;
import com.linkedin.metadata.models.registry.template.AspectTemplateEngine;
import com.linkedin.util.Pair;
import java.io.FileNotFoundException;
import java.util.ArrayList;
import java.util.Collections;
import java.util.HashMap;
import java.util.List;
import java.util.Map;
import java.util.Optional;
import javax.annotation.Nonnull;
import javax.annotation.Nullable;
import org.apache.maven.artifact.versioning.ComparableVersion;
import org.testng.annotations.Test;

public class PluginEntityRegistryLoaderTest {

  @Test
  public void testEntityRegistry() throws FileNotFoundException, InterruptedException {
    EntityRegistry baseEntityRegistry =
        new EntityRegistry() {
          @Nonnull
          @Override
          public EntitySpec getEntitySpec(@Nonnull String entityName) {
            return null;
          }

          @Nonnull
          @Override
          public EventSpec getEventSpec(@Nonnull String eventName) {
            return null;
          }

          @Nonnull
          @Override
          public Map<String, EntitySpec> getEntitySpecs() {
            return null;
          }

          @Nonnull
          @Override
          public Map<String, AspectSpec> getAspectSpecs() {
            return new HashMap<>();
          }

          @Nonnull
          @Override
          public Map<String, EventSpec> getEventSpecs() {
            return null;
          }

          @Nonnull
          @Override
          public AspectTemplateEngine getAspectTemplateEngine() {
            return new AspectTemplateEngine();
          }
        };

    MergedEntityRegistry configEntityRegistry = new MergedEntityRegistry(baseEntityRegistry);
    PluginEntityRegistryLoader pluginEntityRegistryLoader =
        new PluginEntityRegistryLoader(TestConstants.BASE_DIRECTORY)
            .withBaseRegistry(configEntityRegistry)
            .start(true);
    assertEquals(pluginEntityRegistryLoader.getPatchRegistries().size(), 1);
    EntityRegistryLoadResult loadResult =
        pluginEntityRegistryLoader
            .getPatchRegistries()
            .get(TestConstants.TEST_REGISTRY)
            .get(TEST_VERSION)
            .getSecond();
    assertNotNull(loadResult);
    assertEquals(loadResult.getLoadResult(), LoadStatus.FAILURE);
  }

  private EntityRegistry getBaseEntityRegistry() {
    final AspectSpec keyAspectSpec =
<<<<<<< HEAD
        new AspectSpec(new AspectAnnotation("datasetKey", false, false, null), Collections.emptyList(),
            Collections.emptyList(), Collections.emptyList(), Collections.emptyList(), Collections.emptyList(), Collections.emptyList(),
=======
        new AspectSpec(
            new AspectAnnotation("datasetKey", false, false, null),
            Collections.emptyList(),
            Collections.emptyList(),
            Collections.emptyList(),
            Collections.emptyList(),
            Collections.emptyList(),
>>>>>>> 159a013b
            (RecordDataSchema) DataSchemaFactory.getInstance().getAspectSchema("datasetKey").get(),
            DataSchemaFactory.getInstance().getAspectClass("datasetKey").get());

    final Map<String, EntitySpec> entitySpecMap = new HashMap<>(1);
    List<AspectSpec> aspectSpecList = new ArrayList<>(1);
    aspectSpecList.add(keyAspectSpec);
    EntitySpec baseEntitySpec =
        new DefaultEntitySpec(
            aspectSpecList,
            new EntityAnnotation("dataset", "datasetKey"),
            (RecordDataSchema) DataSchemaFactory.getInstance().getEntitySchema("dataset").get());

    entitySpecMap.put("dataset", baseEntitySpec);

    final Map<String, EventSpec> eventSpecMap = new HashMap<>(1);
    EventSpec baseEventSpec =
        new DefaultEventSpec(
            "testEvent",
            new EventAnnotation("testEvent"),
            (RecordDataSchema) DataSchemaFactory.getInstance().getEventSchema("testEvent").get());
    eventSpecMap.put("testevent", baseEventSpec);

    EntityRegistry baseEntityRegistry =
        new EntityRegistry() {

          @Nonnull
          @Override
          public EntitySpec getEntitySpec(@Nonnull String entityName) {
            assertEquals(entityName, "dataset");
            return baseEntitySpec;
          }

          @Nullable
          @Override
          public EventSpec getEventSpec(@Nonnull String eventName) {
            assertEquals(eventName, "testEvent");
            return baseEventSpec;
          }

          @Nonnull
          @Override
          public Map<String, EntitySpec> getEntitySpecs() {
            return entitySpecMap;
          }

          @Nonnull
          @Override
          public Map<String, AspectSpec> getAspectSpecs() {
            return new HashMap<>();
          }

          @Nonnull
          @Override
          public Map<String, EventSpec> getEventSpecs() {
            return eventSpecMap;
          }

          @Nonnull
          @Override
          public AspectTemplateEngine getAspectTemplateEngine() {
            return new AspectTemplateEngine();
          }
        };
    return baseEntityRegistry;
  }

  @Test
  public void testEntityRegistryWithGoodBase() throws FileNotFoundException, InterruptedException {

    MergedEntityRegistry mergedEntityRegistry = new MergedEntityRegistry(getBaseEntityRegistry());
    PluginEntityRegistryLoader pluginEntityRegistryLoader =
        new PluginEntityRegistryLoader(BASE_DIRECTORY)
            .withBaseRegistry(mergedEntityRegistry)
            .start(true);
    assertEquals(pluginEntityRegistryLoader.getPatchRegistries().size(), 1);
    EntityRegistryLoadResult loadResult =
        pluginEntityRegistryLoader
            .getPatchRegistries()
            .get(TEST_REGISTRY)
            .get(TEST_VERSION)
            .getSecond();
    assertNotNull(loadResult);
    assertEquals(
        loadResult.getLoadResult(),
        LoadStatus.SUCCESS,
        "load failed with " + loadResult.getFailureReason());

    Map<String, EntitySpec> entitySpecs = mergedEntityRegistry.getEntitySpecs();

    EntitySpec entitySpec = mergedEntityRegistry.getEntitySpec("dataset");
    assertEquals(entitySpec.getName(), "dataset");
    assertEquals(entitySpec.getKeyAspectSpec().getName(), "datasetKey");
    Optional<DataSchema> dataSchema =
        Optional.ofNullable(
            entitySpecs.get("dataset").getAspectSpec("datasetKey").getPegasusSchema());
    assertTrue(dataSchema.isPresent(), "datasetKey");
    assertNotNull(entitySpec.getAspectSpec("testDataQualityRules"));
    assertEquals(entitySpecs.values().size(), 1);
    assertEquals(entitySpec.getAspectSpecs().size(), 2);

    // Verify event specs.
    EventSpec eventSpec = mergedEntityRegistry.getEventSpec("testEvent");
    assertEquals(eventSpec.getName(), "testEvent");
    assertEquals(mergedEntityRegistry.getEventSpecs().size(), 2);
  }

  @Test
  /**
   * Tests that we can load up entity registries that represent safe evolutions as well as decline
   * to load registries that represent unsafe evolutions.
   */
  public void testEntityRegistryVersioning() throws InterruptedException {
    MergedEntityRegistry mergedEntityRegistry = new MergedEntityRegistry(getBaseEntityRegistry());
    String multiversionPluginDir = "src/test_plugins/";

    PluginEntityRegistryLoader pluginEntityRegistryLoader =
        new PluginEntityRegistryLoader(multiversionPluginDir)
            .withBaseRegistry(mergedEntityRegistry)
            .start(true);
    Map<String, Map<ComparableVersion, Pair<EntityRegistry, EntityRegistryLoadResult>>>
        loadedRegistries = pluginEntityRegistryLoader.getPatchRegistries();

    String registryName = "mycompany-dq-model";
    assertTrue(loadedRegistries.containsKey(registryName));
    assertTrue(loadedRegistries.get(registryName).containsKey(new ComparableVersion("0.0.1")));
    System.out.println(
        loadedRegistries
            .get(registryName)
            .get(new ComparableVersion("0.0.1"))
            .getSecond()
            .getFailureReason());

    assertEquals(
        loadedRegistries
            .get(registryName)
            .get(new ComparableVersion("0.0.1"))
            .getSecond()
            .getLoadResult(),
        LoadStatus.SUCCESS);
    assertEquals(
        loadedRegistries
            .get(registryName)
            .get(new ComparableVersion("0.0.2"))
            .getSecond()
            .getLoadResult(),
        LoadStatus.SUCCESS);
    assertEquals(
        loadedRegistries
            .get(registryName)
            .get(new ComparableVersion("0.0.3"))
            .getSecond()
            .getLoadResult(),
        LoadStatus.FAILURE);
    assertTrue(
        loadedRegistries
            .get(registryName)
            .get(new ComparableVersion("0.0.3"))
            .getSecond()
            .getFailureReason()
            .contains("new record removed required fields type"));

    assertTrue(mergedEntityRegistry.getEntitySpec("dataset").hasAspect("dataQualityRules"));
    RecordDataSchema dataSchema =
        mergedEntityRegistry
            .getEntitySpec("dataset")
            .getAspectSpec("dataQualityRules")
            .getPegasusSchema();
    ArrayDataSchema arrayDataSchema =
        (ArrayDataSchema) dataSchema.getField("rules").getType().getDereferencedDataSchema();
    // Aspect Schema should be the same as version 0.0.2, checking to see that all fields exist
    RecordDataSchema innerSchema = (RecordDataSchema) arrayDataSchema.getItems();
    assertEquals(innerSchema.getFields().size(), 4);
    assertTrue(innerSchema.contains("field"));
    assertTrue(innerSchema.contains("type"));
    assertTrue(innerSchema.contains("checkDefinition"));
    assertTrue(innerSchema.contains("url"));
  }
}<|MERGE_RESOLUTION|>--- conflicted
+++ resolved
@@ -92,18 +92,13 @@
 
   private EntityRegistry getBaseEntityRegistry() {
     final AspectSpec keyAspectSpec =
-<<<<<<< HEAD
-        new AspectSpec(new AspectAnnotation("datasetKey", false, false, null), Collections.emptyList(),
-            Collections.emptyList(), Collections.emptyList(), Collections.emptyList(), Collections.emptyList(), Collections.emptyList(),
-=======
         new AspectSpec(
             new AspectAnnotation("datasetKey", false, false, null),
             Collections.emptyList(),
             Collections.emptyList(),
             Collections.emptyList(),
             Collections.emptyList(),
-            Collections.emptyList(),
->>>>>>> 159a013b
+            Collections.emptyList(), Collections.emptyList(),
             (RecordDataSchema) DataSchemaFactory.getInstance().getAspectSchema("datasetKey").get(),
             DataSchemaFactory.getInstance().getAspectClass("datasetKey").get());
 
