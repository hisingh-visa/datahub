package com.linkedin.metadata.models;

import com.linkedin.data.DataMap;
import com.linkedin.data.schema.RecordDataSchema;
import com.linkedin.data.template.RecordTemplate;
import com.linkedin.metadata.models.annotation.AspectAnnotation;
import java.util.ArrayList;
import java.util.List;
import java.util.Map;
import java.util.stream.Collectors;
import javax.annotation.Nonnull;
import lombok.EqualsAndHashCode;
import lombok.Getter;
import lombok.Setter;
import org.apache.maven.artifact.versioning.ComparableVersion;

@EqualsAndHashCode
public class AspectSpec {

  private final AspectAnnotation _aspectAnnotation;
  private final Map<String, SearchableFieldSpec> _searchableFieldSpecs;
  private final Map<String, SearchScoreFieldSpec> _searchScoreFieldSpecs;
  private final Map<String, RelationshipFieldSpec> _relationshipFieldSpecs;
  private final Map<String, TimeseriesFieldSpec> _timeseriesFieldSpecs;
  private final Map<String, TimeseriesFieldCollectionSpec> _timeseriesFieldCollectionSpecs;

  private final Map<String, SearchableRefFieldSpec> _searchableRefFieldSpecs;

  // Classpath & Pegasus-specific: Temporary.
  private final RecordDataSchema _schema;
  private final Class<RecordTemplate> _aspectClass;
  @Setter @Getter private String registryName = "unknownRegistry";
  @Setter @Getter private ComparableVersion registryVersion = new ComparableVersion("0.0.0.0-dev");

  public AspectSpec(
      @Nonnull final AspectAnnotation aspectAnnotation,
      @Nonnull final List<SearchableFieldSpec> searchableFieldSpecs,
      @Nonnull final List<SearchScoreFieldSpec> searchScoreFieldSpecs,
      @Nonnull final List<RelationshipFieldSpec> relationshipFieldSpecs,
      @Nonnull final List<TimeseriesFieldSpec> timeseriesFieldSpecs,
      @Nonnull final List<TimeseriesFieldCollectionSpec> timeseriesFieldCollectionSpecs,
      @Nonnull final List<SearchableRefFieldSpec> searchableRefFieldSpecs,
      final RecordDataSchema schema,
      final Class<RecordTemplate> aspectClass) {
    _aspectAnnotation = aspectAnnotation;
<<<<<<< HEAD
    _searchableFieldSpecs = searchableFieldSpecs.stream()
        .collect(Collectors.toMap(spec -> spec.getPath().toString(), spec -> spec, (val1, val2) -> val1));
    _searchScoreFieldSpecs = searchScoreFieldSpecs.stream()
        .collect(Collectors.toMap(spec -> spec.getPath().toString(), spec -> spec, (val1, val2) -> val1));
    _relationshipFieldSpecs = relationshipFieldSpecs.stream()
        .collect(Collectors.toMap(spec -> spec.getPath().toString(), spec -> spec, (val1, val2) -> val1));
    _timeseriesFieldSpecs = timeseriesFieldSpecs.stream()
        .collect(Collectors.toMap(spec -> spec.getTimeseriesFieldAnnotation().getStatName(), spec -> spec,
            (val1, val2) -> val1));
    _timeseriesFieldCollectionSpecs = timeseriesFieldCollectionSpecs.stream()
        .collect(Collectors.toMap(spec -> spec.getTimeseriesFieldCollectionAnnotation().getCollectionName(), spec -> spec,
            (val1, val2) -> val1));
    _searchableRefFieldSpecs = searchableRefFieldSpecs.stream()
            .collect(Collectors.toMap(spec -> spec.getPath().toString(), spec -> spec, (val1, val2) -> val1));
=======
    _searchableFieldSpecs =
        searchableFieldSpecs.stream()
            .collect(
                Collectors.toMap(
                    spec -> spec.getPath().toString(), spec -> spec, (val1, val2) -> val1));
    _searchScoreFieldSpecs =
        searchScoreFieldSpecs.stream()
            .collect(
                Collectors.toMap(
                    spec -> spec.getPath().toString(), spec -> spec, (val1, val2) -> val1));
    _relationshipFieldSpecs =
        relationshipFieldSpecs.stream()
            .collect(
                Collectors.toMap(
                    spec -> spec.getPath().toString(), spec -> spec, (val1, val2) -> val1));
    _timeseriesFieldSpecs =
        timeseriesFieldSpecs.stream()
            .collect(
                Collectors.toMap(
                    spec -> spec.getTimeseriesFieldAnnotation().getStatName(),
                    spec -> spec,
                    (val1, val2) -> val1));
    _timeseriesFieldCollectionSpecs =
        timeseriesFieldCollectionSpecs.stream()
            .collect(
                Collectors.toMap(
                    spec -> spec.getTimeseriesFieldCollectionAnnotation().getCollectionName(),
                    spec -> spec,
                    (val1, val2) -> val1));
>>>>>>> 159a013b
    _schema = schema;
    _aspectClass = aspectClass;
  }

  public String getName() {
    return _aspectAnnotation.getName();
  }

  public boolean isTimeseries() {
    return _aspectAnnotation.isTimeseries();
  }

  public Boolean isAutoRender() {
    return _aspectAnnotation.isAutoRender();
  }

  public DataMap getRenderSpec() {
    return _aspectAnnotation.getRenderSpec();
  }

  public Map<String, SearchableFieldSpec> getSearchableFieldSpecMap() {
    return _searchableFieldSpecs;
  }

  public Map<String, SearchScoreFieldSpec> getSearchScoreFieldSpecMap() {
    return _searchScoreFieldSpecs;
  }

  public Map<String, RelationshipFieldSpec> getRelationshipFieldSpecMap() {
    return _relationshipFieldSpecs;
  }

  public Map<String, TimeseriesFieldSpec> getTimeseriesFieldSpecMap() {
    return _timeseriesFieldSpecs;
  }

  public Map<String, TimeseriesFieldCollectionSpec> getTimeseriesFieldCollectionSpecMap() {
    return _timeseriesFieldCollectionSpecs;
  }

  public List<SearchableFieldSpec> getSearchableFieldSpecs() {
    return new ArrayList<>(_searchableFieldSpecs.values());
  }

  public List<SearchableRefFieldSpec> getSearchableRefFieldSpecs() {
    return new ArrayList<>(_searchableRefFieldSpecs.values());
  }

  public List<SearchScoreFieldSpec> getSearchScoreFieldSpecs() {
    return new ArrayList<>(_searchScoreFieldSpecs.values());
  }

  public List<RelationshipFieldSpec> getRelationshipFieldSpecs() {
    return new ArrayList<>(_relationshipFieldSpecs.values());
  }

  public List<TimeseriesFieldSpec> getTimeseriesFieldSpecs() {
    return new ArrayList<>(_timeseriesFieldSpecs.values());
  }

  public List<TimeseriesFieldCollectionSpec> getTimeseriesFieldCollectionSpecs() {
    return new ArrayList<>(_timeseriesFieldCollectionSpecs.values());
  }

  public RecordDataSchema getPegasusSchema() {
    return _schema;
  }

  public Class<RecordTemplate> getDataTemplateClass() {
    return _aspectClass;
  }
}<|MERGE_RESOLUTION|>--- conflicted
+++ resolved
@@ -43,22 +43,6 @@
       final RecordDataSchema schema,
       final Class<RecordTemplate> aspectClass) {
     _aspectAnnotation = aspectAnnotation;
-<<<<<<< HEAD
-    _searchableFieldSpecs = searchableFieldSpecs.stream()
-        .collect(Collectors.toMap(spec -> spec.getPath().toString(), spec -> spec, (val1, val2) -> val1));
-    _searchScoreFieldSpecs = searchScoreFieldSpecs.stream()
-        .collect(Collectors.toMap(spec -> spec.getPath().toString(), spec -> spec, (val1, val2) -> val1));
-    _relationshipFieldSpecs = relationshipFieldSpecs.stream()
-        .collect(Collectors.toMap(spec -> spec.getPath().toString(), spec -> spec, (val1, val2) -> val1));
-    _timeseriesFieldSpecs = timeseriesFieldSpecs.stream()
-        .collect(Collectors.toMap(spec -> spec.getTimeseriesFieldAnnotation().getStatName(), spec -> spec,
-            (val1, val2) -> val1));
-    _timeseriesFieldCollectionSpecs = timeseriesFieldCollectionSpecs.stream()
-        .collect(Collectors.toMap(spec -> spec.getTimeseriesFieldCollectionAnnotation().getCollectionName(), spec -> spec,
-            (val1, val2) -> val1));
-    _searchableRefFieldSpecs = searchableRefFieldSpecs.stream()
-            .collect(Collectors.toMap(spec -> spec.getPath().toString(), spec -> spec, (val1, val2) -> val1));
-=======
     _searchableFieldSpecs =
         searchableFieldSpecs.stream()
             .collect(
@@ -88,7 +72,8 @@
                     spec -> spec.getTimeseriesFieldCollectionAnnotation().getCollectionName(),
                     spec -> spec,
                     (val1, val2) -> val1));
->>>>>>> 159a013b
+    _searchableRefFieldSpecs = searchableRefFieldSpecs.stream()
+            .collect(Collectors.toMap(spec -> spec.getPath().toString(), spec -> spec, (val1, val2) -> val1));
     _schema = schema;
     _aspectClass = aspectClass;
   }
