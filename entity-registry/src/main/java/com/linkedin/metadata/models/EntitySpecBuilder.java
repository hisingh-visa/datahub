--- conflicted
+++ resolved
@@ -220,20 +220,9 @@
 
       if (AnnotationExtractionMode.IGNORE_ASPECT_FIELDS.equals(_extractionMode)) {
         // Short Circuit.
-<<<<<<< HEAD
         return new AspectSpec(aspectAnnotation, Collections.emptyList(), Collections.emptyList(),
-            Collections.emptyList(), Collections.emptyList(), Collections.emptyList(), Collections.emptyList(), aspectRecordSchema, aspectClass);
-=======
-        return new AspectSpec(
-            aspectAnnotation,
-            Collections.emptyList(),
-            Collections.emptyList(),
-            Collections.emptyList(),
-            Collections.emptyList(),
-            Collections.emptyList(),
-            aspectRecordSchema,
+            Collections.emptyList(), Collections.emptyList(), Collections.emptyList(), Collections.emptyList(), aspectRecordSchema,
             aspectClass);
->>>>>>> 159a013b
       }
 
       final SchemaAnnotationProcessor.SchemaAnnotationProcessResult processedSearchResult =
@@ -307,13 +296,8 @@
           searchScoreFieldSpecExtractor.getSpecs(),
           relationshipFieldSpecExtractor.getSpecs(),
           timeseriesFieldSpecExtractor.getTimeseriesFieldSpecs(),
-<<<<<<< HEAD
-          timeseriesFieldSpecExtractor.getTimeseriesFieldCollectionSpecs(), searchableRefFieldSpecExtractor.getSpecs(), aspectRecordSchema, aspectClass);
-=======
-          timeseriesFieldSpecExtractor.getTimeseriesFieldCollectionSpecs(),
-          aspectRecordSchema,
+          timeseriesFieldSpecExtractor.getTimeseriesFieldCollectionSpecs(), searchableRefFieldSpecExtractor.getSpecs(), aspectRecordSchema,
           aspectClass);
->>>>>>> 159a013b
     }
 
     failValidation(
